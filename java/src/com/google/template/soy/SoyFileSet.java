/*
 * Copyright 2008 Google Inc.
 *
 * Licensed under the Apache License, Version 2.0 (the "License");
 * you may not use this file except in compliance with the License.
 * You may obtain a copy of the License at
 *
 *     http://www.apache.org/licenses/LICENSE-2.0
 *
 * Unless required by applicable law or agreed to in writing, software
 * distributed under the License is distributed on an "AS IS" BASIS,
 * WITHOUT WARRANTIES OR CONDITIONS OF ANY KIND, either express or implied.
 * See the License for the specific language governing permissions and
 * limitations under the License.
 */

package com.google.template.soy;

import static com.google.common.base.Preconditions.checkArgument;
import static com.google.common.base.Preconditions.checkNotNull;

import com.google.common.annotations.VisibleForTesting;
import com.google.common.base.Optional;
import com.google.common.base.Preconditions;
import com.google.common.base.Supplier;
import com.google.common.collect.ImmutableList;
import com.google.common.collect.ImmutableMap;
import com.google.common.collect.ImmutableSet;
import com.google.common.collect.ImmutableSortedSet;
import com.google.common.collect.Iterables;
import com.google.common.io.ByteSink;
import com.google.common.io.CharSource;
import com.google.protobuf.Descriptors.GenericDescriptor;
import com.google.template.soy.SoyFileSetParser.ParseResult;
import com.google.template.soy.base.internal.SoyFileKind;
import com.google.template.soy.base.internal.SoyFileSupplier;
import com.google.template.soy.base.internal.TriState;
import com.google.template.soy.base.internal.VolatileSoyFileSupplier;
import com.google.template.soy.basetree.CopyState;
import com.google.template.soy.conformance.ValidatedConformanceConfig;
import com.google.template.soy.error.ErrorReporter;
import com.google.template.soy.error.SoyCompilationException;
import com.google.template.soy.error.SoyError;
import com.google.template.soy.error.SoyErrors;
import com.google.template.soy.jbcsrc.BytecodeCompiler;
import com.google.template.soy.jbcsrc.api.SoySauce;
import com.google.template.soy.jbcsrc.api.SoySauceImpl;
import com.google.template.soy.jbcsrc.shared.CompiledTemplate;
import com.google.template.soy.jbcsrc.shared.CompiledTemplates;
import com.google.template.soy.jssrc.SoyJsSrcOptions;
import com.google.template.soy.jssrc.internal.JsSrcMain;
import com.google.template.soy.logging.LoggingConfig;
import com.google.template.soy.logging.ValidatedLoggingConfig;
import com.google.template.soy.msgs.SoyMsgBundle;
import com.google.template.soy.msgs.SoyMsgBundleHandler;
import com.google.template.soy.msgs.SoyMsgBundleHandler.OutputFileOptions;
import com.google.template.soy.msgs.SoyMsgPlugin;
import com.google.template.soy.msgs.internal.ExtractMsgsVisitor;
import com.google.template.soy.parseinfo.passes.GenerateParseInfoVisitor;
import com.google.template.soy.passes.ClearSoyDocStringsVisitor;
import com.google.template.soy.passes.PassManager;
import com.google.template.soy.passes.PassManager.PassContinuationRule;
import com.google.template.soy.passes.TransitiveIjParamsCalculator;
import com.google.template.soy.plugin.restricted.SoySourceFunction;
import com.google.template.soy.pysrc.SoyPySrcOptions;
import com.google.template.soy.pysrc.internal.PySrcMain;
import com.google.template.soy.shared.SoyAstCache;
import com.google.template.soy.shared.SoyGeneralOptions;
import com.google.template.soy.shared.internal.InternalPlugins;
import com.google.template.soy.shared.internal.MainEntryPointUtils;
import com.google.template.soy.shared.internal.SoyScopedData;
import com.google.template.soy.shared.internal.SoySimpleScope;
import com.google.template.soy.shared.restricted.SoyFunction;
import com.google.template.soy.shared.restricted.SoyPrintDirective;
import com.google.template.soy.soyparse.PluginResolver;
import com.google.template.soy.soytree.SoyFileSetNode;
import com.google.template.soy.soytree.TemplateMetadata;
import com.google.template.soy.soytree.TemplateMetadata.Kind;
import com.google.template.soy.soytree.TemplateRegistry;
import com.google.template.soy.swiftsrc.SoySwiftSrcOptions;
import com.google.template.soy.swiftsrc.internal.SwiftSrcMain;
import com.google.template.soy.tofu.SoyTofu;
import com.google.template.soy.tofu.internal.BaseTofu;
import com.google.template.soy.types.SoyTypeRegistry;
import java.io.File;
import java.io.IOException;
import java.net.URL;
import java.util.Arrays;
import java.util.List;
import java.util.Map;
import java.util.logging.Logger;
import javax.annotation.Nullable;
import javax.inject.Inject;

/**
 * Represents a complete set of Soy files for compilation as one bundle. The files may depend on
 * each other but should not have dependencies outside of the set.
 *
 * <p>Note: Soy file (or resource) contents must be encoded in UTF-8.
 */
public final class SoyFileSet {
  private static final Logger logger = Logger.getLogger(SoyFileSet.class.getName());

  /**
   * Creates a builder with the standard set of Soy directives, functions, and types.
   *
   * <p>If you need additional directives, functions, or types, create the Builder instance and then
   * call {@link Builder#addSourceFunction(SoySourceFunction)}.
   */
  public static Builder builder() {
    return new Builder(
        new CoreDependencies(new SoySimpleScope(), ImmutableMap.of(), ImmutableMap.of()));
  }

  // Implementation detail of SoyFileSet.Builder.
  // having it as its own 'parameter' class removes a small amount of boilerplate.
  static final class CoreDependencies {
    private final SoyScopedData scopedData;
    private final ImmutableMap<String, SoyFunction> pluginFunctions;
    private final ImmutableMap<String, SoyPrintDirective> pluginDirectives;

    @Inject
    CoreDependencies(
        SoyScopedData scopedData,
        ImmutableMap<String, ? extends SoyFunction> pluginFunctions,
        ImmutableMap<String, ? extends SoyPrintDirective> pluginDirectives) {
      this.scopedData = scopedData;
      this.pluginFunctions = ImmutableMap.copyOf(pluginFunctions);
      this.pluginDirectives = ImmutableMap.copyOf(pluginDirectives);
    }
  }

  /**
   * Builder for a {@code SoyFileSet}.
   *
   * <p>Instances of this can be obtained by calling {@link #builder()} or by installing {@link
   * SoyModule} and injecting it.
   */
  public static final class Builder {
    /** The SoyFileSuppliers collected so far in added order, as a set to prevent dupes. */
    private final ImmutableMap.Builder<String, SoyFileSupplier> filesBuilder;

    /** Optional AST cache. */
    private SoyAstCache cache;

    /** The general compiler options. */
    private SoyGeneralOptions lazyGeneralOptions;

    private final CoreDependencies coreDependencies;

    /** The SoyProtoTypeProvider builder that will be built for local type registry. */
    private final SoyTypeRegistry.Builder typeRegistryBuilder = new SoyTypeRegistry.Builder();

    @Nullable private Appendable warningSink;

    private ValidatedConformanceConfig conformanceConfig = ValidatedConformanceConfig.EMPTY;

    private ValidatedLoggingConfig loggingConfig = ValidatedLoggingConfig.EMPTY;

    private final ImmutableSet.Builder<SoyFunction> extraSoyFunctions = ImmutableSet.builder();
    private final ImmutableSet.Builder<SoyPrintDirective> extraSoyPrintDirectives =
        ImmutableSet.builder();
    private final ImmutableSet.Builder<SoySourceFunction> extraSourceFunctions =
        ImmutableSet.builder();

    Builder(CoreDependencies coreDependencies) {
      this.coreDependencies = coreDependencies;
      this.filesBuilder = ImmutableMap.builder();
      this.cache = null;
      this.lazyGeneralOptions = null;
    }

    /**
     * Sets all Soy general options.
     *
     * <p>This must be called before any other setters.
     */
    public void setGeneralOptions(SoyGeneralOptions generalOptions) {
      Preconditions.checkState(
          lazyGeneralOptions == null,
          "Call SoyFileSet#setGeneralOptions before any other setters.");
      Preconditions.checkNotNull(generalOptions, "Non-null argument expected.");
      lazyGeneralOptions = generalOptions.clone();
    }

    /**
     * Returns and/or lazily-creates the SoyGeneralOptions for this builder.
     *
     * <p>Laziness is an important feature to ensure that setGeneralOptions can fail if options were
     * already set. Otherwise, it'd be easy to set some options on this builder and overwrite them
     * by calling setGeneralOptions.
     */
    private SoyGeneralOptions getGeneralOptions() {
      if (lazyGeneralOptions == null) {
        lazyGeneralOptions = new SoyGeneralOptions();
      }
      return lazyGeneralOptions;
    }

    /**
     * Builds the new {@code SoyFileSet}.
     *
     * @return The new {@code SoyFileSet}.
     */
    public SoyFileSet build() {
      return new SoyFileSet(
          coreDependencies.scopedData,
          typeRegistryBuilder.build(),
          ImmutableMap.<String, SoyFunction>builder()
              .putAll(InternalPlugins.internalLegacyFunctionMap())
              .putAll(coreDependencies.pluginFunctions)
              .putAll(InternalPlugins.fromLegacyFunctions(extraSoyFunctions.build()))
              .build(),
          ImmutableMap.<String, SoyPrintDirective>builder()
              .putAll(InternalPlugins.internalDirectiveMap(coreDependencies.scopedData))
              .putAll(coreDependencies.pluginDirectives)
              .putAll(InternalPlugins.fromDirectives(extraSoyPrintDirectives.build()))
              .build(),
          ImmutableMap.<String, SoySourceFunction>builder()
              .putAll(InternalPlugins.internalFunctionMap(coreDependencies.scopedData))
              .putAll(InternalPlugins.fromFunctions(extraSourceFunctions.build()))
              .build(),
          filesBuilder.build(),
          getGeneralOptions(),
          cache,
          conformanceConfig,
          loggingConfig,
          warningSink);
    }

    /** Adds one {@link SoySourceFunction} to the functions used by this SoyFileSet. */
    public Builder addSourceFunction(SoySourceFunction function) {
      extraSourceFunctions.add(function);
      return this;
    }

    /** Adds many {@link SoySourceFunction}s to the functions used by this SoyFileSet. */
    public Builder addSourceFunctions(Iterable<? extends SoySourceFunction> function) {
      extraSourceFunctions.addAll(function);
      return this;
    }

    /** Adds one {@link SoyFunction} to the functions used by this SoyFileSet. */
    public Builder addSoyFunction(SoyFunction function) {
      extraSoyFunctions.add(function);
      return this;
    }

    /** Adds many {@link SoyFunction}s to the functions used by this SoyFileSet. */
    public Builder addSoyFunctions(Iterable<? extends SoyFunction> function) {
      extraSoyFunctions.addAll(function);
      return this;
    }

    /** Adds one {@link SoyPrintDirective} to the print directives used by this SoyFileSet. */
    public Builder addSoyPrintDirective(SoyPrintDirective function) {
      extraSoyPrintDirectives.add(function);
      return this;
    }

    /** Adds many {@link SoyPrintDirective}s to the print directives used by this SoyFileSet. */
    public Builder addSoyPrintDirectives(Iterable<? extends SoyPrintDirective> function) {
      extraSoyPrintDirectives.addAll(function);
      return this;
    }

    /**
     * Adds an input Soy file, given a {@code CharSource} for the file content, as well as the
     * desired file path for messages.
     *
     * @param contentSource Source for the Soy file content.
     * @param soyFileKind The kind of this input Soy file.
     * @param filePath The path to the Soy file (used for messages only).
     * @return This builder.
     */
    public Builder addWithKind(CharSource contentSource, SoyFileKind soyFileKind, String filePath) {
      return addFile(SoyFileSupplier.Factory.create(contentSource, soyFileKind, filePath));
    }

    /**
     * Adds an input Soy file, given a {@code File}.
     *
     * @param inputFile The Soy file.
     * @param soyFileKind The kind of this input Soy file.
     * @return This builder.
     */
    public Builder addWithKind(File inputFile, SoyFileKind soyFileKind) {
      return addFile(SoyFileSupplier.Factory.create(inputFile, soyFileKind));
    }

    /**
     * Adds an input Soy file, given a resource {@code URL}, as well as the desired file path for
     * messages.
     *
     * @param inputFileUrl The Soy file.
     * @param soyFileKind The kind of this input Soy file.
     * @param filePath The path to the Soy file (used for messages only).
     * @return This builder.
     */
    public Builder addWithKind(URL inputFileUrl, SoyFileKind soyFileKind, String filePath) {
      return addFile(SoyFileSupplier.Factory.create(inputFileUrl, soyFileKind, filePath));
    }

    /**
     * Adds an input Soy file, given a resource {@code URL}.
     *
     * <p>Important: This function assumes that the desired file path is returned by {@code
     * inputFileUrl.toString()}. If this is not the case, please use {@link #addWithKind(URL,
     * SoyFileKind, String)} instead.
     *
     * @see #addWithKind(URL, SoyFileKind, String)
     * @param inputFileUrl The Soy file.
     * @param soyFileKind The kind of this input Soy file.
     * @return This builder.
     */
    public Builder addWithKind(URL inputFileUrl, SoyFileKind soyFileKind) {
      return addFile(SoyFileSupplier.Factory.create(inputFileUrl, soyFileKind));
    }

    /**
     * Adds an input Soy file, given the file content provided as a string, as well as the desired
     * file path for messages.
     *
     * @param content The Soy file content.
     * @param soyFileKind The kind of this input Soy file.
     * @param filePath The path to the Soy file (used for messages only).
     * @return This builder.
     */
    public Builder addWithKind(CharSequence content, SoyFileKind soyFileKind, String filePath) {
      return addFile(SoyFileSupplier.Factory.create(content, soyFileKind, filePath));
    }

    /**
     * Adds an input Soy file, given a {@code CharSource} for the file content, as well as the
     * desired file path for messages.
     *
     * @param contentSource Source for the Soy file content.
     * @param filePath The path to the Soy file (used for messages only).
     * @return This builder.
     */
    public Builder add(CharSource contentSource, String filePath) {
      return addWithKind(contentSource, SoyFileKind.SRC, filePath);
    }

    /**
     * Adds an input Soy file, given a resource {@code URL}, as well as the desired file path for
     * messages.
     *
     * @param inputFileUrl The Soy file.
     * @param filePath The path to the Soy file (used for messages only).
     * @return This builder.
     */
    public Builder add(URL inputFileUrl, String filePath) {
      return addWithKind(inputFileUrl, SoyFileKind.SRC, filePath);
    }

    /**
     * Adds an input Soy file, given a resource {@code URL}.
     *
     * <p>Important: This function assumes that the desired file path is returned by {@code
     * inputFileUrl.toString()}. If this is not the case, please use {@link #add(URL, String)}
     * instead.
     *
     * @see #add(URL, String)
     * @param inputFileUrl The Soy file.
     * @return This builder.
     */
    public Builder add(URL inputFileUrl) {
      return addWithKind(inputFileUrl, SoyFileKind.SRC);
    }

    /**
     * Adds an input Soy file, given the file content provided as a string, as well as the desired
     * file path for messages.
     *
     * @param content The Soy file content.
     * @param filePath The path to the Soy file (used for messages only).
     * @return This builder.
     */
    public Builder add(CharSequence content, String filePath) {
      return addWithKind(content, SoyFileKind.SRC, filePath);
    }

    /**
     * Adds an input Soy file, given a {@code File}.
     *
     * @param inputFile The Soy file.
     * @return This builder.
     */
    public Builder add(File inputFile) {
      return addWithKind(inputFile, SoyFileKind.SRC);
    }

    /**
     * Adds an input Soy file that supports checking for modifications, given a {@code File}.
     *
     * <p>Note: This does nothing by itself. It should be used in conjunction with a feature that
     * actually checks for volatile files. Currently, that feature is {@link
     * #setSoyAstCache(SoyAstCache)}.
     *
     * @param inputFile The Soy file.
     * @param soyFileKind The kind of this input Soy file.
     * @return This builder.
     */
    public Builder addVolatileWithKind(File inputFile, SoyFileKind soyFileKind) {
      return addFile(new VolatileSoyFileSupplier(inputFile, soyFileKind));
    }

    /**
     * Adds an input Soy file that supports checking for modifications, given a {@code File}.
     *
     * <p>Note: This does nothing by itself. It should be used in conjunction with a feature that
     * actually checks for volatile files. Currently, that feature is {@link
     * #setSoyAstCache(SoyAstCache)}.
     *
     * @param inputFile The Soy file.
     * @return This builder.
     */
    public Builder addVolatile(File inputFile) {
      return addVolatileWithKind(inputFile, SoyFileKind.SRC);
    }

    /**
     * Configures to use an AST cache to speed up development time.
     *
     * <p>This is undesirable in production mode since it uses strictly more memory, and this only
     * helps if the same templates are going to be recompiled frequently.
     *
     * @param cache The cache to use, which can have a lifecycle independent of the SoyFileSet. Null
     *     indicates not to use a cache.
     * @return This builder.
     */
    public Builder setSoyAstCache(SoyAstCache cache) {
      this.cache = cache;
      return this;
    }

    /**
     * Sets whether to allow external calls (calls to undefined templates).
     *
     * @param allowExternalCalls Whether to allow external calls (calls to undefined templates).
     * @return This builder.
     */
    public Builder setAllowExternalCalls(boolean allowExternalCalls) {
      getGeneralOptions().setAllowExternalCalls(allowExternalCalls);
      return this;
    }

    /**
     * Sets experimental features. These features are unreleased and are not generally available.
     *
     * @param experimentalFeatures
     * @return This builder.
     */
    public Builder setExperimentalFeatures(List<String> experimentalFeatures) {
      getGeneralOptions().setExperimentalFeatures(experimentalFeatures);
      return this;
    }

    /**
     * Disables optimizer. The optimizer tries to simplify the Soy AST by evaluating constant
     * expressions. It generally improves performance and should only be disabled in integration
     * tests.
     *
     * <p>This is public only because we need to set it in {@code SoyFileSetHelper}, that are
     * necessary for integration tests. Normal users should not use this.
     *
     * @return This builder.
     */
    public Builder disableOptimizer() {
      getGeneralOptions().disableOptimizer();
      return this;
    }

    /**
     * Sets whether to force strict autoescaping. Enabling will cause compile time exceptions if
     * non-strict autoescaping is used in namespaces or templates.
     *
     * @param strictAutoescapingRequired Whether strict autoescaping is required.
     * @return This builder.
     */
    public Builder setStrictAutoescapingRequired(boolean strictAutoescapingRequired) {
      getGeneralOptions().setStrictAutoescapingRequired(strictAutoescapingRequired);
      return this;
    }

    /**
     * Sets the map from compile-time global name to value.
     *
     * <p>The values can be any of the Soy primitive types: null, boolean, integer, float (Java
     * double), or string.
     *
     * @param compileTimeGlobalsMap Map from compile-time global name to value. The values can be
     *     any of the Soy primitive types: null, boolean, integer, float (Java double), or string.
     * @return This builder.
     * @throws IllegalArgumentException If one of the values is not a valid Soy primitive type.
     */
    public Builder setCompileTimeGlobals(Map<String, ?> compileTimeGlobalsMap) {
      getGeneralOptions().setCompileTimeGlobals(compileTimeGlobalsMap);
      return this;
    }

    /**
     * Sets the file containing compile-time globals.
     *
     * <p>Each line of the file should have the format
     *
     * <pre>
     *     &lt;global_name&gt; = &lt;primitive_data&gt;
     * </pre>
     *
     * where primitive_data is a valid Soy expression literal for a primitive type (null, boolean,
     * integer, float, or string). Empty lines and lines beginning with "//" are ignored. The file
     * should be encoded in UTF-8.
     *
     * <p>If you need to generate a file in this format from Java, consider using the utility {@code
     * SoyUtils.generateCompileTimeGlobalsFile()}.
     *
     * @param compileTimeGlobalsFile The file containing compile-time globals.
     * @return This builder.
     * @throws IOException If there is an error reading the compile-time globals file.
     */
    public Builder setCompileTimeGlobals(File compileTimeGlobalsFile) throws IOException {
      getGeneralOptions().setCompileTimeGlobals(compileTimeGlobalsFile);
      return this;
    }

    /**
     * Sets the resource file containing compile-time globals.
     *
     * <p>Each line of the file should have the format
     *
     * <pre>
     *     &lt;global_name&gt; = &lt;primitive_data&gt;
     * </pre>
     *
     * where primitive_data is a valid Soy expression literal for a primitive type (null, boolean,
     * integer, float, or string). Empty lines and lines beginning with "//" are ignored. The file
     * should be encoded in UTF-8.
     *
     * <p>If you need to generate a file in this format from Java, consider using the utility {@code
     * SoyUtils.generateCompileTimeGlobalsFile()}.
     *
     * @param compileTimeGlobalsResource The resource containing compile-time globals.
     * @return This builder.
     * @throws IOException If there is an error reading the compile-time globals file.
     */
    public Builder setCompileTimeGlobals(URL compileTimeGlobalsResource) throws IOException {
      getGeneralOptions().setCompileTimeGlobals(compileTimeGlobalsResource);
      return this;
    }

    /**
     * Add all proto descriptors found in the file to the type registry.
     *
     * @param descriptorFile A file containing FileDescriptorSet binary protos. These typically end
     *     in {@code .proto.bin}. Note that this isn't the same as a {@code .proto} source file.
     */
    public Builder addProtoDescriptorsFromFile(File descriptorFile) throws IOException {
      typeRegistryBuilder.addFileDescriptorSetFromFile(descriptorFile);
      return this;
    }

    /**
     * Registers a collection of protocol buffer descriptors. This makes all the types defined in
     * the provided descriptors available to use in soy.
     */
    public Builder addProtoDescriptors(GenericDescriptor... descriptors) {
      return addProtoDescriptors(Arrays.asList(descriptors));
    }

    /**
     * Registers a collection of protocol buffer descriptors. This makes all the types defined in
     * the provided descriptors available to use in soy.
     */
    public Builder addProtoDescriptors(Iterable<? extends GenericDescriptor> descriptors) {
      typeRegistryBuilder.addDescriptors(descriptors);
      return this;
    }

    /** Registers a conformance config proto. */
    Builder setConformanceConfig(ValidatedConformanceConfig config) {
      checkNotNull(config);
      this.conformanceConfig = config;
      return this;
    }

    private Builder addFile(SoyFileSupplier supplier) {
      filesBuilder.put(supplier.getFilePath(), supplier);
      return this;
    }

    /**
     * Configures a place to write warnings for successful compilations.
     *
     * <p>For compilation failures warnings are reported along with the errors, by throwing an
     * exception. The default is to report warnings to the logger for SoyFileSet.
     */
    Builder setWarningSink(Appendable warningSink) {
      this.warningSink = checkNotNull(warningSink);
      return this;
    }

    /**
     * Sets the logging config to use.
     *
     * @throws IllegalArgumentException if the config proto is invalid. For example, if there are
     *     multiple elements with the same {@code name} or {@code id}, or if the name not a valid
     *     identifier.
     */
    public Builder setLoggingConfig(LoggingConfig config) {
      return setValidatedLoggingConfig(ValidatedLoggingConfig.create(config));
    }

    /** Sets the validated logging config to use. */
    Builder setValidatedLoggingConfig(ValidatedLoggingConfig parseLoggingConfigs) {
      this.loggingConfig = checkNotNull(parseLoggingConfigs);
      return this;
    }
  }

  private final SoyScopedData scopedData;

  private final SoyTypeRegistry typeRegistry;
  private final ImmutableMap<String, SoyFileSupplier> soyFileSuppliers;

  /** Optional soy tree cache for faster recompile times. */
  @Nullable private final SoyAstCache cache;

  private final SoyGeneralOptions generalOptions;

  private final ValidatedConformanceConfig conformanceConfig;
  private final ValidatedLoggingConfig loggingConfig;

  private final ImmutableMap<String, SoyFunction> soyFunctionMap;
  private final ImmutableMap<String, SoyPrintDirective> printDirectives;
  private final ImmutableMap<String, SoySourceFunction> soySourceFunctionMap;

  /** For reporting errors during parsing. */
  private ErrorReporter errorReporter;

  @Nullable private final Appendable warningSink;

  SoyFileSet(
      SoyScopedData apiCallScopeProvider,
      SoyTypeRegistry typeRegistry,
      ImmutableMap<String, SoyFunction> soyFunctionMap,
      ImmutableMap<String, SoyPrintDirective> printDirectives,
      ImmutableMap<String, SoySourceFunction> soySourceFunctionMap,
      ImmutableMap<String, SoyFileSupplier> soyFileSuppliers,
      SoyGeneralOptions generalOptions,
      @Nullable SoyAstCache cache,
      ValidatedConformanceConfig conformanceConfig,
      ValidatedLoggingConfig loggingConfig,
      @Nullable Appendable warningSink) {
    this.scopedData = apiCallScopeProvider;

    Preconditions.checkArgument(
        !soyFileSuppliers.isEmpty(), "Must have non-zero number of input Soy files.");
    this.typeRegistry = typeRegistry;
    this.soyFileSuppliers = soyFileSuppliers;
    this.cache = cache;
    this.generalOptions = generalOptions.clone();
    this.soyFunctionMap = soyFunctionMap;
    this.printDirectives = printDirectives;
    this.soySourceFunctionMap = soySourceFunctionMap;
    this.conformanceConfig = checkNotNull(conformanceConfig);
    this.loggingConfig = checkNotNull(loggingConfig);
    this.warningSink = warningSink;
  }

  /** Returns the list of suppliers for the input Soy files. For testing use only! */
  @VisibleForTesting
  ImmutableMap<String, SoyFileSupplier> getSoyFileSuppliersForTesting() {
    return soyFileSuppliers;
  }

  @VisibleForTesting
  SoyTypeRegistry getTypeRegistryForTesting() {
    return typeRegistry;
  }

  /**
   * Generates Java classes containing parse info (param names, template names, meta info). There
   * will be one Java class per Soy file.
   *
   * @param javaPackage The Java package for the generated classes.
   * @param javaClassNameSource Source of the generated class names. Must be one of "filename",
   *     "namespace", or "generic".
   * @return A map from generated file name (of the form "<*>SoyInfo.java") to generated file
   *     content.
   * @throws SoyCompilationException If compilation fails.
   */
  ImmutableMap<String, String> generateParseInfo(String javaPackage, String javaClassNameSource) {
    resetErrorReporter();
    // TODO(lukes): see if we can enforce that globals are provided at compile time here. given that
    // types have to be, this should be possible.  Currently it is disabled for backwards
    // compatibility
    // N.B. we do not run the optimizer here for 2 reasons:
    // 1. it would just waste time, since we are not running code generation the optimization work
    //    doesn't help anything
    // 2. it potentially removes metadata from the tree by precalculating expressions. For example,
    //    trivial print nodes are evaluated, which can remove globals from the tree, but the
    //    generator requires data about globals to generate accurate proto descriptors.  Also, the
    //    ChangeCallsToPassAllData pass will change the params of templates.
    ParseResult result =
        parse(
            passManagerBuilder().allowUnknownGlobals().optimize(false),
            typeRegistry,
            new PluginResolver(
                // TODO(lukes): make it required, for now, warn
                // we allow undefined plugins since they typically aren't provided :(
                PluginResolver.Mode.ALLOW_UNDEFINED_AND_WARN,
                printDirectives,
                soyFunctionMap,
                soySourceFunctionMap,
                errorReporter));
    throwIfErrorsPresent();

    SoyFileSetNode soyTree = result.fileSet();
    TemplateRegistry registry = result.registry();

    // Do renaming of package-relative class names.
    ImmutableMap<String, String> parseInfo =
        new GenerateParseInfoVisitor(javaPackage, javaClassNameSource, registry).exec(soyTree);
    throwIfErrorsPresent();
    reportWarnings();
    return parseInfo;
  }

  /** A simple tool to enforce conformance and only conformance. */
  void checkConformance() {
    resetErrorReporter();
    // to check conformance we only need to run as much as it takes to execute the SoyConformance
    // pass.
    parse(
        passManagerBuilder()
            .addPassContinuationRule("SoyConformance", PassContinuationRule.STOP_AFTER_PASS));
    throwIfErrorsPresent();
    reportWarnings();
  }

  /**
   * Extracts all messages from this Soy file set into a SoyMsgBundle (which can then be turned into
   * an extracted messages file with the help of a SoyMsgBundleHandler).
   *
   * @return A SoyMsgBundle containing all the extracted messages (locale "en").
   * @throws SoyCompilationException If compilation fails.
   */
  public SoyMsgBundle extractMsgs() {
    resetErrorReporter();
    SoyMsgBundle bundle = doExtractMsgs();
    reportWarnings();
    return bundle;
  }

  /**
   * Extracts all messages from this Soy file set and writes the messages to an output sink.
   *
   * @param msgBundleHandler Handler to write the messages.
   * @param options Options to configure how to write the extracted messages.
   * @param output Where to write the extracted messages.
   * @throws IOException If there are errors writing to the output.
   */
  public void extractAndWriteMsgs(
      SoyMsgBundleHandler msgBundleHandler, OutputFileOptions options, ByteSink output)
      throws IOException {
    resetErrorReporter();
    SoyMsgBundle bundle = doExtractMsgs();
    msgBundleHandler.writeExtractedMsgs(bundle, options, output, errorReporter);
    throwIfErrorsPresent();
    reportWarnings();
  }

  /** Performs the parsing and extraction logic. */
  private SoyMsgBundle doExtractMsgs() {
    // extractMsgs disables a bunch of passes since it is typically not configured with things
    // like global definitions, type definitions, etc.
    SoyFileSetNode soyTree =
        parse(
                passManagerBuilder()
                    .allowUnknownGlobals()
                    .allowV1Expression()
                    .setTypeRegistry(SoyTypeRegistry.DEFAULT_UNKNOWN)
                    .disableAllTypeChecking(),
                // override the type registry so that the parser doesn't report errors when it
                // can't resolve strict types
                SoyTypeRegistry.DEFAULT_UNKNOWN,
                new PluginResolver(
                    PluginResolver.Mode.ALLOW_UNDEFINED,
                    printDirectives,
                    soyFunctionMap,
                    soySourceFunctionMap,
                    errorReporter))
            .fileSet();
    throwIfErrorsPresent();
    SoyMsgBundle bundle = new ExtractMsgsVisitor().exec(soyTree);
    throwIfErrorsPresent();
    return bundle;
  }

  /**
   * Compiles this Soy file set into a Java object (type {@code SoyTofu}) capable of rendering the
   * compiled templates.
   *
   * @return The resulting {@code SoyTofu} object.
   * @throws SoyCompilationException If compilation fails.
   */
  public SoyTofu compileToTofu() {
    return compileToTofu(ImmutableMap.of());
  }
  /**
   * Compiles this Soy file set into a Java object (type {@code SoyTofu}) capable of rendering the
   * compiled templates.
   *
   * @return The resulting {@code SoyTofu} object.
   * @throws SoyCompilationException If compilation fails.
   */
  public SoyTofu compileToTofu(Map<String, Supplier<Object>> pluginInstances) {
    resetErrorReporter();
    ServerCompilationPrimitives primitives = compileForServerRendering();
    throwIfErrorsPresent();
    SoyTofu tofu = doCompileToTofu(primitives, pluginInstances);

    reportWarnings();
    return tofu;
  }

  /** Helper method to compile SoyTofu from {@link ServerCompilationPrimitives} */
  private SoyTofu doCompileToTofu(
      ServerCompilationPrimitives primitives, Map<String, Supplier<Object>> pluginInstances) {
    return new BaseTofu(
        scopedData.enterable(),
        primitives.soyTree,
        getTransitiveIjs(primitives.registry),
        pluginInstances);
  }

  /**
   * Compiles this Soy file set into a set of java classes implementing the {@link SoySauce}
   * interface.
   *
   * <p>This is useful for implementing 'edit refresh' workflows. Most production usecases should
   * use the command line interface to 'ahead of time' compile templates to jar files and then use
   * {@code PrecompiledSoyModule} or {@code SoySauceBuilder} to get access to a {@link SoySauce}
   * object without invoking the compiler. This will allow applications to avoid invoking the soy
   * compiler at runtime which can be relatively slow.
   *
   * @return A set of compiled templates
   * @throws SoyCompilationException If compilation fails.
   */
  public SoySauce compileTemplates() {
    return compileTemplates(ImmutableMap.of());
  }
  /**
   * Compiles this Soy file set into a set of java classes implementing the {@link SoySauce}
   * interface.
   *
   * <p>This is useful for implementing 'edit refresh' workflows. Most production usecases should
   * use the command line interface to 'ahead of time' compile templates to jar files and then use
   * {@code PrecompiledSoyModule} or {@code SoySauceBuilder} to get access to a {@link SoySauce}
   * object without invoking the compiler. This will allow applications to avoid invoking the soy
   * compiler at runtime which can be relatively slow.
   *
   * @return A set of compiled templates
   * @throws SoyCompilationException If compilation fails.
   */
  public SoySauce compileTemplates(Map<String, Supplier<Object>> pluginInstances) {
    resetErrorReporter();
    disallowExternalCalls();
    ServerCompilationPrimitives primitives = compileForServerRendering();
    throwIfErrorsPresent();
    SoySauce sauce = doCompileSoySauce(primitives, pluginInstances);

    reportWarnings();
    return sauce;
  }

  /**
   * Compiles this Soy file set into a set of java classes implementing the {@link CompiledTemplate}
   * interface and writes them out to the given ByteSink as a JAR file.
   *
   * @throws SoyCompilationException If compilation fails.
   */
  void compileToJar(ByteSink jarTarget, Optional<ByteSink> srcJarTarget) throws IOException {
    resetErrorReporter();
    disallowExternalCalls();
    ServerCompilationPrimitives primitives = compileForServerRendering();
    BytecodeCompiler.compileToJar(
        primitives.registry, primitives.soyTree, errorReporter, typeRegistry, jarTarget);
    if (srcJarTarget.isPresent()) {
      BytecodeCompiler.writeSrcJar(primitives.soyTree, soyFileSuppliers, srcJarTarget.get());
    }
    throwIfErrorsPresent();
    reportWarnings();
  }

  /** Helper method to compile SoySauce from {@link ServerCompilationPrimitives} */
  private SoySauce doCompileSoySauce(
      ServerCompilationPrimitives primitives, Map<String, Supplier<Object>> pluginInstances) {
    Optional<CompiledTemplates> templates =
        BytecodeCompiler.compile(
            primitives.registry,
            primitives.soyTree,
            // if there is an AST cache, assume we are in 'dev mode' and trigger lazy compilation.
            cache != null,
            errorReporter,
            soyFileSuppliers,
            typeRegistry);

    throwIfErrorsPresent();

    return new SoySauceImpl(
        templates.get(),
        scopedData.enterable(),
        soyFunctionMap,
        printDirectives,
        ImmutableMap.copyOf(pluginInstances));
  }

  /**
   * A tuple of the outputs of shared compiler passes that are needed to produce SoyTofu or
   * SoySauce.
   */
  private static final class ServerCompilationPrimitives {
    final SoyFileSetNode soyTree;
    final TemplateRegistry registry;

    ServerCompilationPrimitives(TemplateRegistry registry, SoyFileSetNode soyTree) {
      this.registry = registry;
      this.soyTree = soyTree;
    }
  }

  /** Runs common compiler logic shared by tofu and jbcsrc backends. */
  private ServerCompilationPrimitives compileForServerRendering() {
    ParseResult result = parse();
    throwIfErrorsPresent();

    SoyFileSetNode soyTree = result.fileSet();
    TemplateRegistry registry = result.registry();
    // Clear the SoyDoc strings because they use unnecessary memory, unless we have a cache, in
    // which case it is pointless.
    if (cache == null) {
      new ClearSoyDocStringsVisitor().exec(soyTree);
    }

    throwIfErrorsPresent();
    return new ServerCompilationPrimitives(registry, soyTree);
  }

  private ImmutableMap<String, ImmutableSortedSet<String>> getTransitiveIjs(
      TemplateRegistry registry) {
    TransitiveIjParamsCalculator transitiveIjParamsCalculator =
        new TransitiveIjParamsCalculator(registry);
    ImmutableMap.Builder<String, ImmutableSortedSet<String>> templateToTransitiveIjParams =
        ImmutableMap.builder();
    for (TemplateMetadata entry : registry.getAllTemplates()) {
      // We don't need a transitive set for deltemplates because they cannot be called from the top
      // level.
      if (entry.getTemplateKind() != Kind.DELTEMPLATE) {
        templateToTransitiveIjParams.put(
            entry.getTemplateName(), transitiveIjParamsCalculator.calculateIjs(entry).ijParamSet);
      }
    }
    return templateToTransitiveIjParams.build();
  }

  private void disallowExternalCalls() {
    TriState allowExternalCalls = generalOptions.allowExternalCalls();
    if (allowExternalCalls == TriState.UNSET) {
      generalOptions.setAllowExternalCalls(false);
    } else if (allowExternalCalls == TriState.ENABLED) {
      throw new IllegalStateException(
          "SoyGeneralOptions.setAllowExternalCalls(true) is not supported with this method");
    }
    // otherwise, it was already explicitly set to false which is what we want.
  }

  private void requireStrictAutoescaping() {
    TriState strictAutoescapingRequired = generalOptions.isStrictAutoescapingRequired();
    if (strictAutoescapingRequired == TriState.UNSET) {
      generalOptions.setStrictAutoescapingRequired(true);
    } else if (strictAutoescapingRequired == TriState.DISABLED) {
      throw new IllegalStateException(
          "SoyGeneralOptions.isStrictAutoescapingRequired(false) is not supported with this"
              + " method");
    }
    // otherwise, it was already explicitly set to true which is what we want.
  }

  /**
   * Compiles this Soy file set into JS source code files and returns these JS files as a list of
   * strings, one per file.
   *
   * @param jsSrcOptions The compilation options for the JS Src output target.
   * @param msgBundle The bundle of translated messages, or null to use the messages from the Soy
   *     source.
   * @return A list of strings where each string represents the JS source code that belongs in one
   *     JS file. The generated JS files correspond one-to-one to the original Soy source files.
   * @throws SoyCompilationException If compilation fails.
   */
  @SuppressWarnings("deprecation")
  public List<String> compileToJsSrc(
      SoyJsSrcOptions jsSrcOptions, @Nullable SoyMsgBundle msgBundle) {
    ParseResult result = preprocessJsSrcResults();
    TemplateRegistry registry = result.registry();
    SoyFileSetNode fileSet = result.fileSet();
    List<String> generatedSrcs =
        new JsSrcMain(scopedData.enterable(), typeRegistry)
            .genJsSrc(fileSet, registry, jsSrcOptions, msgBundle, errorReporter);
    throwIfErrorsPresent();
    reportWarnings();
    return generatedSrcs;
  }

  /**
   * Compiles this Soy file set into JS source code files and writes these JS files to disk.
   *
   * @param outputPathFormat The format string defining how to build the output file path
   *     corresponding to an input file path.
   * @param jsSrcOptions The compilation options for the JS Src output target.
   * @param locales The list of locales. Can be an empty list if not applicable.
   * @param msgPlugin The {@link SoyMsgPlugin} to use, or null if not applicable
   * @param messageFilePathFormat The message file path format, or null if not applicable.
   * @throws SoyCompilationException If compilation fails.
   * @throws IOException If there is an error in opening/reading a message file or opening/writing
   *     an output JS file.
   */
  @SuppressWarnings("deprecation")
  void compileToJsSrcFiles(
      String outputPathFormat,
      SoyJsSrcOptions jsSrcOptions,
      List<String> locales,
      @Nullable SoyMsgPlugin msgPlugin,
      @Nullable String messageFilePathFormat)
      throws IOException {
    ParseResult result = preprocessJsSrcResults();

    SoyFileSetNode soyTree = result.fileSet();
    TemplateRegistry registry = result.registry();
    if (locales.isEmpty()) {
      // Not generating localized JS.
      new JsSrcMain(scopedData.enterable(), typeRegistry)
          .genJsFiles(soyTree, registry, jsSrcOptions, null, null, outputPathFormat, errorReporter);

    } else {
      checkArgument(
          msgPlugin != null, "a message plugin must be provided when generating localized sources");
      checkArgument(
          messageFilePathFormat != null,
          "a messageFilePathFormat must be provided when generating localized sources");
      // Generating localized JS.
      for (String locale : locales) {

        SoyFileSetNode soyTreeClone = soyTree.copy(new CopyState());

        String msgFilePath = MainEntryPointUtils.buildFilePath(messageFilePathFormat, locale, null);

        SoyMsgBundle msgBundle =
            new SoyMsgBundleHandler(msgPlugin).createFromFile(new File(msgFilePath));
        if (msgBundle.getLocaleString() == null) {
          // TODO: Remove this check (but make sure no projects depend on this behavior).
          // There was an error reading the message file. We continue processing only if the locale
          // begins with "en", because falling back to the Soy source will probably be fine.
          if (!locale.startsWith("en")) {
            throw new IOException("Error opening or reading message file " + msgFilePath);
          }
        }

        new JsSrcMain(scopedData.enterable(), typeRegistry)
            .genJsFiles(
                soyTreeClone,
                registry,
                jsSrcOptions,
                locale,
                msgBundle,
                outputPathFormat,
                errorReporter);
      }
    }
    throwIfErrorsPresent();
    reportWarnings();
  }

  @SuppressWarnings("deprecation")
  private ParseResult preprocessJsSrcResults() {
    resetErrorReporter();

    // JS has traditionally allowed unknown globals, as a way for soy to reference normal js enums
    // and constants. For consistency/reusability of templates it would be nice to not allow that
    // but the cat is out of the bag.
    PassManager.Builder builder =
        passManagerBuilder().allowUnknownGlobals().allowV1Expression().desugarHtmlNodes(false);
    ParseResult parseResult = parse(builder);
    throwIfErrorsPresent();
    return parseResult;
  }

  /** Prepares the parsed result for use in generating Incremental DOM source code. */
  @SuppressWarnings("deprecation")
  private ParseResult preprocessIncrementalDOMResults() {
    requireStrictAutoescaping();
    // For incremental dom backend, we don't desugar HTML nodes since it requires HTML context.
    ParseResult result = parse(passManagerBuilder().desugarHtmlNodes(false));
    throwIfErrorsPresent();
    return result;
  }

  /**
   * Compiles this Soy file set into Python source code files and writes these Python files to disk.
   *
   * @param outputPathFormat The format string defining how to build the output file path
   *     corresponding to an input file path.
   * @param pySrcOptions The compilation options for the Python Src output target.
   * @throws SoyCompilationException If compilation fails.
   * @throws IOException If there is an error in opening/reading a message file or opening/writing
   *     an output JS file.
   */
  void compileToPySrcFiles(String outputPathFormat, SoyPySrcOptions pySrcOptions)
      throws IOException {
    resetErrorReporter();
    requireStrictAutoescaping();
    ParseResult result = parse();
    throwIfErrorsPresent();
    new PySrcMain(scopedData.enterable())
        .genPyFiles(result.fileSet(), pySrcOptions, outputPathFormat, errorReporter);

    throwIfErrorsPresent();
    reportWarnings();
  }

<<<<<<< HEAD
  public void compileToSwiftSrcFiles(
      String outputPathFormat, SoySwiftSrcOptions swiftSrcOptions)
      throws IOException {
    resetErrorReporter();
    requireStrictAutoescaping();
    ParseResult result = parse();
    throwIfErrorsPresent();
    new SwiftSrcMain(scopedData.enterable())
        .genSwiftFiles(result.fileSet(), swiftSrcOptions, outputPathFormat, errorReporter);

    throwIfErrorsPresent();
    reportWarnings();
=======
  /**
   * Performs the minimal amount of work needed to calculate TemplateMetadata objects for header
   * compilation.
   */
  ParseResult compileMinimallyForHeaders() {
    resetErrorReporter();
    ParseResult result =
        parse(
            passManagerBuilder()
                // HtmlRewrite is the first pass.  So if we stop before it means we don't run
                // any passes.  This is kind of weird.  Alternatively we could configure the
                // SoyFileSetParser with a null passmanger, since that is what we want.
                .addPassContinuationRule("HtmlRewrite", PassContinuationRule.STOP_BEFORE_PASS),
            typeRegistry,
            // we allow undefined plugins so we don't need to provide them to the header
            // compiler.  We do this for 2 reasons.
            // 1. information about plugins is not required to produce template headers, so we can
            // simply get away without it.
            // 2. generateParseInfo doesn't require plugins to be provided. So if we want to speed
            // up generateParseInfo by having it use template headers, then we need to be able to
            // produce headers without requiring plugins.  Of course it would be better to fix
            // generateParseInfo.
            // TODO(b/63212073): It would be better to delay plugin resolution so that it happens
            // after the parser runs.  Then we would naturally skip resolution due to the pass
            // continuation rule above.
            new PluginResolver(
                PluginResolver.Mode.ALLOW_UNDEFINED,
                printDirectives,
                soyFunctionMap,
                soySourceFunctionMap,
                errorReporter));

    throwIfErrorsPresent();
    reportWarnings();
    return result;
>>>>>>> 76da3f16
  }

  ImmutableMap<String, SoyFunction> getSoyFunctions() {
    return soyFunctionMap;
  }

  ImmutableMap<String, SoyPrintDirective> getSoyPrintDirectives() {
    return printDirectives;
  }

  ImmutableMap<String, SoySourceFunction> getSoySourceFunctions() {
    return soySourceFunctionMap;
  }

  // Parse the current file set.
  @VisibleForTesting
  ParseResult parse() {
    return parse(passManagerBuilder());
  }

  private ParseResult parse(PassManager.Builder builder) {
    return parse(
        builder,
        typeRegistry,
        new PluginResolver(
            PluginResolver.Mode.REQUIRE_DEFINITIONS,
            printDirectives,
            soyFunctionMap,
            soySourceFunctionMap,
            errorReporter));
  }

  private ParseResult parse(
      PassManager.Builder builder, SoyTypeRegistry typeRegistry, PluginResolver resolver) {
    return SoyFileSetParser.newBuilder()
        .setCache(cache)
        .setSoyFileSuppliers(soyFileSuppliers)
        .setTypeRegistry(typeRegistry)
        .setPluginResolver(resolver)
        .setPassManager(builder.setTypeRegistry(typeRegistry).build())
        .setErrorReporter(errorReporter)
        .setGeneralOptions(generalOptions)
        .build()
        .parse();
  }

  private PassManager.Builder passManagerBuilder() {
    return new PassManager.Builder()
        .setGeneralOptions(generalOptions)
        .setSoyPrintDirectiveMap(printDirectives)
        .setErrorReporter(errorReporter)
        .setConformanceConfig(conformanceConfig)
        .setLoggingConfig(loggingConfig);
  }

  /**
   * This method resets the error reporter field in preparation to a new compiler invocation.
   *
   * <p>This method should be called at the beginning of every entry point into SoyFileSet.
   */
  @VisibleForTesting
  void resetErrorReporter() {
    errorReporter = ErrorReporter.create(soyFileSuppliers);
  }

  private void throwIfErrorsPresent() {
    if (errorReporter.hasErrors()) {
      // if we are reporting errors we should report warnings at the same time.
      Iterable<SoyError> errors =
          Iterables.concat(errorReporter.getErrors(), errorReporter.getWarnings());
      // clear the field to ensure that error reporters can't leak between compilations
      errorReporter = null;
      throw new SoyCompilationException(errors);
    }
  }

  /**
   * Reports warnings ot the user configured warning sink. Should be called at the end of successful
   * compiles.
   */
  private void reportWarnings() {
    ImmutableList<SoyError> warnings = errorReporter.getWarnings();
    if (warnings.isEmpty()) {
      return;
    }
    // this is a custom feature used by the integration test suite.
    if (generalOptions.getExperimentalFeatures().contains("testonly_throw_on_warnings")) {
      errorReporter = null;
      throw new SoyCompilationException(warnings);
    }
    String formatted = SoyErrors.formatErrors(warnings);
    if (warningSink != null) {
      try {
        warningSink.append(formatted);
      } catch (IOException ioe) {
        System.err.println("error while printing warnings");
        ioe.printStackTrace();
      }
    } else {
      logger.warning(formatted);
    }
  }
}<|MERGE_RESOLUTION|>--- conflicted
+++ resolved
@@ -1130,7 +1130,6 @@
     reportWarnings();
   }
 
-<<<<<<< HEAD
   public void compileToSwiftSrcFiles(
       String outputPathFormat, SoySwiftSrcOptions swiftSrcOptions)
       throws IOException {
@@ -1143,7 +1142,8 @@
 
     throwIfErrorsPresent();
     reportWarnings();
-=======
+  }
+
   /**
    * Performs the minimal amount of work needed to calculate TemplateMetadata objects for header
    * compilation.
@@ -1179,7 +1179,6 @@
     throwIfErrorsPresent();
     reportWarnings();
     return result;
->>>>>>> 76da3f16
   }
 
   ImmutableMap<String, SoyFunction> getSoyFunctions() {
