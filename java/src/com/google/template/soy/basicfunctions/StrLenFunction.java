--- conflicted
+++ resolved
@@ -55,11 +55,7 @@
     })
 @SoyPureFunction
 final class StrLenFunction extends TypedSoyFunction
-<<<<<<< HEAD
-    implements SoyJavaSourceFunction, SoyJsSrcFunction, SoyPySrcFunction, SoyJbcSrcFunction, SoySwiftSrcFunction {
-=======
-    implements SoyJavaSourceFunction, SoyJsSrcFunction, SoyPySrcFunction {
->>>>>>> 63f34802
+    implements SoyJavaSourceFunction, SoyJsSrcFunction, SoyPySrcFunction, SoySwiftSrcFunction {
 
   @Override
   public JsExpr computeForJsSrc(List<JsExpr> args) {
@@ -85,19 +81,9 @@
       JavaValueFactory factory, List<JavaValue> args, JavaPluginContext context) {
     return factory.callStaticMethod(Methods.STR_LEN, args.get(0));
   }
-<<<<<<< HEAD
-
-  @Override
-  public SoyExpression computeForJbcSrc(JbcSrcPluginContext context, List<SoyExpression> args) {
-    return SoyExpression.forInt(
-        BytecodeUtils.numericConversion(
-            args.get(0).unboxAs(String.class).invoke(Methods.STRING_LENGTH_REF), Type.LONG_TYPE));
-  }
 
   @Override
   public SwiftExpr computeForSwiftSrc(List<SwiftExpr> args) {
     return new SwiftExpr(String.format("%s.count", args), Integer.MAX_VALUE);
   }
-=======
->>>>>>> 63f34802
 }