/*
 * Copyright 2013 Google Inc.
 *
 * Licensed under the Apache License, Version 2.0 (the "License");
 * you may not use this file except in compliance with the License.
 * You may obtain a copy of the License at
 *
 *     http://www.apache.org/licenses/LICENSE-2.0
 *
 * Unless required by applicable law or agreed to in writing, software
 * distributed under the License is distributed on an "AS IS" BASIS,
 * WITHOUT WARRANTIES OR CONDITIONS OF ANY KIND, either express or implied.
 * See the License for the specific language governing permissions and
 * limitations under the License.
 */

package com.google.template.soy.basicfunctions;

import com.google.template.soy.data.SoyValue;
import com.google.template.soy.plugin.java.restricted.JavaPluginContext;
import com.google.template.soy.plugin.java.restricted.JavaValue;
import com.google.template.soy.plugin.java.restricted.JavaValueFactory;
import com.google.template.soy.plugin.java.restricted.SoyJavaSourceFunction;
import com.google.template.soy.plugin.javascript.restricted.JavaScriptPluginContext;
import com.google.template.soy.plugin.javascript.restricted.JavaScriptValue;
import com.google.template.soy.plugin.javascript.restricted.JavaScriptValueFactory;
import com.google.template.soy.plugin.javascript.restricted.SoyJavaScriptSourceFunction;
import com.google.template.soy.pysrc.restricted.PyExpr;
import com.google.template.soy.pysrc.restricted.SoyPySrcFunction;
import com.google.template.soy.shared.restricted.Signature;
import com.google.template.soy.shared.restricted.SoyFunctionSignature;
import com.google.template.soy.shared.restricted.SoyPureFunction;
import com.google.template.soy.shared.restricted.TypedSoyFunction;
import com.google.template.soy.swiftsrc.restricted.SoySwiftSrcFunction;
import com.google.template.soy.swiftsrc.restricted.SwiftExpr;
import java.lang.reflect.Method;
import java.util.List;

/**
 * A function that determines the length of a string.
 *
 * <p><code>strLen(expr1)</code> requires <code>expr1</code> to be of type string or {@link
 * com.google.template.soy.data.SanitizedContent}.
 *
 * <p>TODO(lukes,dcphillips): This function has inconsistent behavior between the backends when it
 * comes to astral plane codepoints. Python is the only backend doing it right.
 *
 */
@SoyFunctionSignature(
    name = "strLen",
    value =
        @Signature(
            returnType = "int",
            parameterTypes = {"string"}))
@SoyPureFunction
final class StrLenFunction extends TypedSoyFunction
<<<<<<< HEAD
    implements SoyJavaSourceFunction, SoyJsSrcFunction, SoyPySrcFunction, SoySwiftSrcFunction {
=======
    implements SoyJavaSourceFunction, SoyJavaScriptSourceFunction, SoyPySrcFunction {
>>>>>>> 76da3f16

  @Override
  public JavaScriptValue applyForJavaScriptSource(
      JavaScriptValueFactory factory, List<JavaScriptValue> args, JavaScriptPluginContext context) {
    return args.get(0).coerceToString().accessProperty("length");
  }

  @Override
  public PyExpr computeForPySrc(List<PyExpr> args) {
    return new PyExpr("len(" + args.get(0).toPyString().getText() + ")", Integer.MAX_VALUE);
  }

  // lazy singleton pattern, allows other backends to avoid the work.
  private static final class Methods {
    static final Method STR_LEN =
        JavaValueFactory.createMethod(BasicFunctionsRuntime.class, "strLen", SoyValue.class);
  }

  @Override
  public JavaValue applyForJavaSource(
      JavaValueFactory factory, List<JavaValue> args, JavaPluginContext context) {
    return factory.callStaticMethod(Methods.STR_LEN, args.get(0));
  }

  @Override
  public SwiftExpr computeForSwiftSrc(List<SwiftExpr> args) {
    return new SwiftExpr(String.format("%s.count", args), Integer.MAX_VALUE);
  }
}<|MERGE_RESOLUTION|>--- conflicted
+++ resolved
@@ -54,11 +54,7 @@
             parameterTypes = {"string"}))
 @SoyPureFunction
 final class StrLenFunction extends TypedSoyFunction
-<<<<<<< HEAD
-    implements SoyJavaSourceFunction, SoyJsSrcFunction, SoyPySrcFunction, SoySwiftSrcFunction {
-=======
-    implements SoyJavaSourceFunction, SoyJavaScriptSourceFunction, SoyPySrcFunction {
->>>>>>> 76da3f16
+    implements SoyJavaSourceFunction, SoyJavaScriptSourceFunction, SoyPySrcFunction, SoySwiftSrcFunction {
 
   @Override
   public JavaScriptValue applyForJavaScriptSource(
