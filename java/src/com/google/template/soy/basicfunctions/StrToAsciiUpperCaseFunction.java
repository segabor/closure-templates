/*
 * Copyright 2018 Google Inc.
 *
 * Licensed under the Apache License, Version 2.0 (the "License");
 * you may not use this file except in compliance with the License.
 * You may obtain a copy of the License at
 *
 *     http://www.apache.org/licenses/LICENSE-2.0
 *
 * Unless required by applicable law or agreed to in writing, software
 * distributed under the License is distributed on an "AS IS" BASIS,
 * WITHOUT WARRANTIES OR CONDITIONS OF ANY KIND, either express or implied.
 * See the License for the specific language governing permissions and
 * limitations under the License.
 */

package com.google.template.soy.basicfunctions;

import com.google.common.base.Ascii;
import com.google.template.soy.plugin.java.restricted.JavaPluginContext;
import com.google.template.soy.plugin.java.restricted.JavaValue;
import com.google.template.soy.plugin.java.restricted.JavaValueFactory;
import com.google.template.soy.plugin.java.restricted.SoyJavaSourceFunction;
import com.google.template.soy.plugin.javascript.restricted.JavaScriptPluginContext;
import com.google.template.soy.plugin.javascript.restricted.JavaScriptValue;
import com.google.template.soy.plugin.javascript.restricted.JavaScriptValueFactory;
import com.google.template.soy.plugin.javascript.restricted.SoyJavaScriptSourceFunction;
import com.google.template.soy.pysrc.restricted.PyExpr;
import com.google.template.soy.pysrc.restricted.SoyPySrcFunction;
import com.google.template.soy.shared.restricted.Signature;
import com.google.template.soy.shared.restricted.SoyFunctionSignature;
import com.google.template.soy.shared.restricted.SoyPureFunction;
import com.google.template.soy.shared.restricted.TypedSoyFunction;
import com.google.template.soy.swiftsrc.restricted.SoySwiftSrcFunction;
import com.google.template.soy.swiftsrc.restricted.SwiftExpr;
import java.lang.reflect.Method;
import java.util.List;

/** A function that changes strings to lower case. */
@SoyFunctionSignature(
    name = "strToAsciiUpperCase",
    value =
        @Signature(
            parameterTypes = {"string"},
            returnType = "string"))
@SoyPureFunction
public final class StrToAsciiUpperCaseFunction extends TypedSoyFunction
<<<<<<< HEAD
    implements SoyJavaSourceFunction, SoyLibraryAssistedJsSrcFunction, SoyPySrcFunction, SoySwiftSrcFunction {
=======
    implements SoyJavaSourceFunction, SoyJavaScriptSourceFunction, SoyPySrcFunction {
>>>>>>> 76da3f16

  @Override
  public JavaScriptValue applyForJavaScriptSource(
      JavaScriptValueFactory factory, List<JavaScriptValue> args, JavaScriptPluginContext context) {
    return factory.callNamespaceFunction(
        "soy", "soy.$$strToAsciiUpperCase", args.get(0).coerceToString());
  }

  @Override
  public PyExpr computeForPySrc(List<PyExpr> args) {
    String arg = args.get(0).toPyString().getText();
    return new PyExpr("runtime.str_to_ascii_upper_case(" + arg + ")", Integer.MAX_VALUE);
  }

  // lazy singleton pattern, allows other backends to avoid the work.
  private static final class Methods {
    static final Method ASCII_TO_UPPER_CASE_FN =
        JavaValueFactory.createMethod(Ascii.class, "toUpperCase", String.class);
  }

  @Override
  public JavaValue applyForJavaSource(
      JavaValueFactory factory, List<JavaValue> args, JavaPluginContext context) {
    return factory.callStaticMethod(Methods.ASCII_TO_UPPER_CASE_FN, args.get(0));
  }

  @Override
  public SwiftExpr computeForSwiftSrc(List<SwiftExpr> args) {
    SwiftExpr arg0 = args.get(0);
    return new SwiftExpr(String.format("%s.uppercased()", arg0), Integer.MAX_VALUE);
  }
}<|MERGE_RESOLUTION|>--- conflicted
+++ resolved
@@ -45,11 +45,7 @@
             returnType = "string"))
 @SoyPureFunction
 public final class StrToAsciiUpperCaseFunction extends TypedSoyFunction
-<<<<<<< HEAD
-    implements SoyJavaSourceFunction, SoyLibraryAssistedJsSrcFunction, SoyPySrcFunction, SoySwiftSrcFunction {
-=======
-    implements SoyJavaSourceFunction, SoyJavaScriptSourceFunction, SoyPySrcFunction {
->>>>>>> 76da3f16
+    implements SoyJavaSourceFunction, SoyJavaScriptSourceFunction, SoyPySrcFunction, SoySwiftSrcFunction {
 
   @Override
   public JavaScriptValue applyForJavaScriptSource(
