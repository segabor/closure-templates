--- conflicted
+++ resolved
@@ -33,12 +33,8 @@
 import com.google.template.soy.shared.restricted.SoyDeprecated;
 import com.google.template.soy.shared.restricted.SoyFunctionSignature;
 import com.google.template.soy.shared.restricted.SoyPureFunction;
-<<<<<<< HEAD
-import com.google.template.soy.shared.restricted.TypedSoyFunction;
 import com.google.template.soy.swiftsrc.restricted.SoySwiftSrcFunction;
 import com.google.template.soy.swiftsrc.restricted.SwiftExpr;
-=======
->>>>>>> a9a2cec2
 import java.lang.reflect.Method;
 import java.util.List;
 
@@ -59,19 +55,14 @@
 @SoyDeprecated(
     "This function will be deleted along with legacy_object_maps."
         + " If you need AugmentMap-like functionality, please implement it as a custom Soy plugin.")
-<<<<<<< HEAD
-public final class AugmentMapFunction extends TypedSoyFunction
-    implements SoyJavaSourceFunction, SoyPySrcFunction, SoySwiftSrcFunction {
-=======
 public final class AugmentMapFunction
-    implements SoyJavaSourceFunction, SoyJavaScriptSourceFunction, SoyPythonSourceFunction {
+    implements SoyJavaSourceFunction, SoyJavaScriptSourceFunction, SoyPythonSourceFunction, SoySwiftSrcFunction {
 
   @Override
   public JavaScriptValue applyForJavaScriptSource(
       JavaScriptValueFactory factory, List<JavaScriptValue> args, JavaScriptPluginContext context) {
     return factory.callNamespaceFunction("soy", "soy.$$augmentMap", args.get(0), args.get(1));
   }
->>>>>>> a9a2cec2
 
   // lazy singleton pattern, allows other backends to avoid the work.
   private static final class Methods {
