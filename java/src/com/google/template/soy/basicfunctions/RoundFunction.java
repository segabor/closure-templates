--- conflicted
+++ resolved
@@ -54,11 +54,7 @@
     })
 @SoyPureFunction
 public final class RoundFunction extends TypedSoyFunction
-<<<<<<< HEAD
-    implements SoyJavaSourceFunction, SoyJsSrcFunction, SoyPySrcFunction, SoyJbcSrcFunction, SoySwiftSrcFunction {
-=======
-    implements SoyJavaSourceFunction, SoyJsSrcFunction, SoyPySrcFunction {
->>>>>>> 63f34802
+    implements SoyJavaSourceFunction, SoyJsSrcFunction, SoyPySrcFunction, SoySwiftSrcFunction {
 
   @Override
   public JsExpr computeForJsSrc(List<JsExpr> args) {
@@ -178,8 +174,6 @@
       return factory.callStaticMethod(
           Methods.BOXED_ROUND_WITH_NUM_DIGITS_AFTER_POINT_FN, args.get(0), args.get(1).asSoyInt());
     }
-<<<<<<< HEAD
-    return invokeRoundFunction(args.get(0), args.get(1));
   }
 
   /**
@@ -196,25 +190,4 @@
 
     return new SwiftExpr("round(" + value.getText() + ")", Integer.MAX_VALUE);
   }
-
-  private SoyExpression invokeRoundFunction(SoyExpression soyExpression) {
-    if (soyExpression.assignableToNullableInt()) {
-      return soyExpression;
-    }
-    if (soyExpression.assignableToNullableFloat()) {
-      return SoyExpression.forInt(
-          Methods.MATH_ROUND_REF.invoke(soyExpression.unboxAs(double.class)));
-    }
-    return SoyExpression.forInt(Methods.BOXED_ROUND_FN_REF.invoke(soyExpression.box()));
-  }
-
-  private SoyExpression invokeRoundFunction(SoyExpression value, SoyExpression digitsAfterPoint) {
-    return SoyExpression.forSoyValue(
-        NUMBER_TYPE,
-        Methods.BOXED_ROUND_WITH_NUM_DIGITS_AFTER_POINT_FN_REF.invoke(
-            value.box(),
-            BytecodeUtils.numericConversion(digitsAfterPoint.unboxAs(long.class), Type.INT_TYPE)));
-=======
->>>>>>> 63f34802
-  }
 }