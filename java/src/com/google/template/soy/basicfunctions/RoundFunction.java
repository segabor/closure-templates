/*
 * Copyright 2009 Google Inc.
 *
 * Licensed under the Apache License, Version 2.0 (the "License");
 * you may not use this file except in compliance with the License.
 * You may obtain a copy of the License at
 *
 *     http://www.apache.org/licenses/LICENSE-2.0
 *
 * Unless required by applicable law or agreed to in writing, software
 * distributed under the License is distributed on an "AS IS" BASIS,
 * WITHOUT WARRANTIES OR CONDITIONS OF ANY KIND, either express or implied.
 * See the License for the specific language governing permissions and
 * limitations under the License.
 */

package com.google.template.soy.basicfunctions;

import com.google.template.soy.data.SoyValue;
import com.google.template.soy.internal.targetexpr.TargetExpr;
import com.google.template.soy.plugin.java.restricted.JavaPluginContext;
import com.google.template.soy.plugin.java.restricted.JavaValue;
import com.google.template.soy.plugin.java.restricted.JavaValueFactory;
import com.google.template.soy.plugin.java.restricted.SoyJavaSourceFunction;
import com.google.template.soy.plugin.javascript.restricted.JavaScriptPluginContext;
import com.google.template.soy.plugin.javascript.restricted.JavaScriptValue;
import com.google.template.soy.plugin.javascript.restricted.JavaScriptValueFactory;
import com.google.template.soy.plugin.javascript.restricted.SoyJavaScriptSourceFunction;
import com.google.template.soy.pysrc.restricted.PyExpr;
import com.google.template.soy.pysrc.restricted.SoyPySrcFunction;
import com.google.template.soy.shared.restricted.Signature;
import com.google.template.soy.shared.restricted.SoyFunctionSignature;
import com.google.template.soy.shared.restricted.SoyPureFunction;
import com.google.template.soy.shared.restricted.TypedSoyFunction;
import com.google.template.soy.swiftsrc.restricted.SoySwiftSrcFunction;
import com.google.template.soy.swiftsrc.restricted.SwiftExpr;
import java.lang.reflect.Method;
import java.util.List;

/**
 * Soy function that rounds a number to a specified number of digits before or after the decimal
 * point.
 *
 * <p>TODO(b/112835292): No one should use the 2 parameter overload, it is inaccurate because
 * floating point != decimal, instead they should use an i18n friendly number formatting routine. We
 * should deprecated the 2 argument overload by adding a new function {@code brokenRound()} and then
 * we can encourage people to migrate to a less broken approach. (or we could just add a pow
 * function and inline it).
 *
 */
@SoyFunctionSignature(
    name = "round",
    value = {
      // TODO(b/70946095): these should take number values and return either an int or a number
      @Signature(returnType = "?", parameterTypes = "?"),
      @Signature(
          returnType = "?",
          parameterTypes = {"?", "?"}),
    })
@SoyPureFunction
public final class RoundFunction extends TypedSoyFunction
<<<<<<< HEAD
    implements SoyJavaSourceFunction, SoyJsSrcFunction, SoyPySrcFunction, SoySwiftSrcFunction {
=======
    implements SoyJavaSourceFunction, SoyJavaScriptSourceFunction, SoyPySrcFunction {
>>>>>>> 76da3f16

  @Override
  public JavaScriptValue applyForJavaScriptSource(
      JavaScriptValueFactory factory, List<JavaScriptValue> args, JavaScriptPluginContext context) {
    if (args.size() == 1) {
      return factory.global("Math").invokeMethod("round", args.get(0));
    }
    return factory.callNamespaceFunction("soy", "soy.$$round", args.get(0), args.get(1));
  }

  @Override
  public PyExpr computeForPySrc(List<PyExpr> args) {
    PyExpr value = args.get(0);
    PyExpr precision = (args.size() == 2) ? args.get(1) : null;

    int precisionAsInt = convertNumDigits(precision);
    boolean isLiteral = precisionAsInt != Integer.MIN_VALUE;

    if ((precisionAsInt >= -12 && precisionAsInt <= 12) || !isLiteral) {
      // Python rounds ties away from 0 instead of towards infinity as JS and Java do. So to make
      // the behavior consistent, we add the smallest possible float amount to break ties towards
      // infinity.
      String floatBreakdown = "math.frexp(" + value.getText() + ")";
      String precisionValue = isLiteral ? precisionAsInt + "" : precision.getText();
      StringBuilder roundedValue =
          new StringBuilder("round(")
              .append('(')
              .append(floatBreakdown)
              .append("[0]")
              .append(" + sys.float_info.epsilon)*2**")
              .append(floatBreakdown)
              .append("[1]")
              .append(", ")
              .append(precisionValue)
              .append(")");
      // The precision is less than 1. Convert to an int to prevent extraneous decimals in display.
      return new PyExpr(
          "runtime.simplify_num(" + roundedValue + ", " + precisionValue + ")", Integer.MAX_VALUE);
    } else {
      throw new IllegalArgumentException(
          "Second argument to round() function is "
              + precisionAsInt
              + ", which is too large in magnitude.");
    }
  }

  /**
   * Convert the number of digits after the point from an expression to an int.
   *
   * @param numDigitsAfterPt The number of digits after the point as an expression
   * @return The number of digits after the point and an int.
   */
  private static int convertNumDigits(TargetExpr numDigitsAfterPt) {
    int numDigitsAfterPtAsInt = 0;
    if (numDigitsAfterPt != null) {
      try {
        numDigitsAfterPtAsInt = Integer.parseInt(numDigitsAfterPt.getText());
      } catch (NumberFormatException nfe) {
        numDigitsAfterPtAsInt = Integer.MIN_VALUE; // indicates it's not a simple integer literal
      }
    }
    return numDigitsAfterPtAsInt;
  }

  // lazy singleton pattern, allows other backends to avoid the work.
  private static final class Methods {
    static final Method BOXED_ROUND_FN =
        JavaValueFactory.createMethod(BasicFunctionsRuntime.class, "round", SoyValue.class);

    static final Method BOXED_ROUND_WITH_NUM_DIGITS_AFTER_POINT_FN =
        JavaValueFactory.createMethod(
            BasicFunctionsRuntime.class, "round", SoyValue.class, int.class);
  }

  @Override
  public JavaValue applyForJavaSource(
      JavaValueFactory factory, List<JavaValue> args, JavaPluginContext context) {
    if (args.size() == 1) {
      return factory.callStaticMethod(Methods.BOXED_ROUND_FN, args.get(0));
    } else {
      return factory.callStaticMethod(
          Methods.BOXED_ROUND_WITH_NUM_DIGITS_AFTER_POINT_FN, args.get(0), args.get(1).asSoyInt());
    }
  }

  /**
   * round() func requires importing Darwin/Glibc
   */
  @Override
  public SwiftExpr computeForSwiftSrc(List<SwiftExpr> args) {
    SwiftExpr value = args.get(0);
    SwiftExpr numDigitsAfterPt = (args.size() == 2) ? args.get(1) : null;

    int numDigitsAfterPtAsInt = convertNumDigits(numDigitsAfterPt);

    // FIXME implement the whole feature

    return new SwiftExpr("round(" + value.getText() + ")", Integer.MAX_VALUE);
  }
}<|MERGE_RESOLUTION|>--- conflicted
+++ resolved
@@ -59,11 +59,7 @@
     })
 @SoyPureFunction
 public final class RoundFunction extends TypedSoyFunction
-<<<<<<< HEAD
-    implements SoyJavaSourceFunction, SoyJsSrcFunction, SoyPySrcFunction, SoySwiftSrcFunction {
-=======
-    implements SoyJavaSourceFunction, SoyJavaScriptSourceFunction, SoyPySrcFunction {
->>>>>>> 76da3f16
+    implements SoyJavaSourceFunction, SoyJavaScriptSourceFunction, SoyPySrcFunction, SoySwiftSrcFunction {
 
   @Override
   public JavaScriptValue applyForJavaScriptSource(
