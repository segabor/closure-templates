/*
 * Copyright 2011 Google Inc.
 *
 * Licensed under the Apache License, Version 2.0 (the "License");
 * you may not use this file except in compliance with the License.
 * You may obtain a copy of the License at
 *
 *     http://www.apache.org/licenses/LICENSE-2.0
 *
 * Unless required by applicable law or agreed to in writing, software
 * distributed under the License is distributed on an "AS IS" BASIS,
 * WITHOUT WARRANTIES OR CONDITIONS OF ANY KIND, either express or implied.
 * See the License for the specific language governing permissions and
 * limitations under the License.
 */

package com.google.template.soy.basicfunctions;

import com.google.template.soy.data.SoyValue;
import com.google.template.soy.plugin.java.restricted.JavaPluginContext;
import com.google.template.soy.plugin.java.restricted.JavaValue;
import com.google.template.soy.plugin.java.restricted.JavaValueFactory;
import com.google.template.soy.plugin.java.restricted.SoyJavaSourceFunction;
import com.google.template.soy.plugin.javascript.restricted.JavaScriptPluginContext;
import com.google.template.soy.plugin.javascript.restricted.JavaScriptValue;
import com.google.template.soy.plugin.javascript.restricted.JavaScriptValueFactory;
import com.google.template.soy.plugin.javascript.restricted.SoyJavaScriptSourceFunction;
import com.google.template.soy.pysrc.restricted.PyExpr;
import com.google.template.soy.pysrc.restricted.PyListExpr;
import com.google.template.soy.pysrc.restricted.SoyPySrcFunction;
import com.google.template.soy.shared.restricted.Signature;
import com.google.template.soy.shared.restricted.SoyFunctionSignature;
import com.google.template.soy.shared.restricted.SoyPureFunction;
import com.google.template.soy.shared.restricted.TypedSoyFunction;
import com.google.template.soy.swiftsrc.restricted.SoySwiftSrcFunction;
import com.google.template.soy.swiftsrc.restricted.SwiftExpr;
import com.google.template.soy.swiftsrc.restricted.SwiftListExpr;
import java.lang.reflect.Method;
import java.util.List;

/**
 * Soy function that gets the keys in a map. This method is only used for legacy_object_map. For new
 * map type (proto map and ES6 map in JS), use {@code MapKeysFunction} instead.
 *
 * <p>This function also supports list input to mimic JS behaviors. In JS, list is also an object,
 * and iterating its keys returns a list of indices.
 *
 * <p>The keys are returned as a list with no guarantees on the order (may be different on each run
 * or for each backend).
 *
 * <p>This enables iteration over the keys in a map, e.g. {@code {for $key in keys($myMap)} ...
 * {/for}}
 *
 */
@SoyFunctionSignature(
    name = "keys",
    // TODO(b/70946095): should take a legacy_object_map, or maybe we should add special support in
    // the type checker in order to infer the returned list type
    value = @Signature(parameterTypes = "any", returnType = "?"))
@SoyPureFunction
public final class KeysFunction extends TypedSoyFunction
<<<<<<< HEAD
    implements SoyJavaSourceFunction, SoyLibraryAssistedJsSrcFunction, SoyPySrcFunction, SoySwiftSrcFunction {
=======
    implements SoyJavaSourceFunction, SoyJavaScriptSourceFunction, SoyPySrcFunction {
>>>>>>> 76da3f16

  @Override
  public JavaScriptValue applyForJavaScriptSource(
      JavaScriptValueFactory factory, List<JavaScriptValue> args, JavaScriptPluginContext context) {
    return factory.callNamespaceFunction("soy", "soy.$$getMapKeys", args.get(0));
  }

  @Override
  public PyExpr computeForPySrc(List<PyExpr> args) {
    PyExpr arg = args.get(0);

    return new PyListExpr("(" + arg.getText() + ").keys()", Integer.MAX_VALUE);
  }

  // lazy singleton pattern, allows other backends to avoid the work.
  private static final class Methods {
    static final Method KEYS_FN =
        JavaValueFactory.createMethod(BasicFunctionsRuntime.class, "keys", SoyValue.class);
  }

  @Override
  public JavaValue applyForJavaSource(
      JavaValueFactory factory, List<JavaValue> args, JavaPluginContext context) {
    return factory.callStaticMethod(Methods.KEYS_FN, args.get(0));
  }

  @Override
  public SwiftExpr computeForSwiftSrc(List<SwiftExpr> args) {
    SwiftExpr arg = args.get(0);
    return new SwiftListExpr(arg.getText() + ".keys", Integer.MAX_VALUE);
  }
}<|MERGE_RESOLUTION|>--- conflicted
+++ resolved
@@ -59,11 +59,7 @@
     value = @Signature(parameterTypes = "any", returnType = "?"))
 @SoyPureFunction
 public final class KeysFunction extends TypedSoyFunction
-<<<<<<< HEAD
-    implements SoyJavaSourceFunction, SoyLibraryAssistedJsSrcFunction, SoyPySrcFunction, SoySwiftSrcFunction {
-=======
-    implements SoyJavaSourceFunction, SoyJavaScriptSourceFunction, SoyPySrcFunction {
->>>>>>> 76da3f16
+    implements SoyJavaSourceFunction, SoyJavaScriptSourceFunction, SoyPySrcFunction, SoySwiftSrcFunction {
 
   @Override
   public JavaScriptValue applyForJavaScriptSource(
