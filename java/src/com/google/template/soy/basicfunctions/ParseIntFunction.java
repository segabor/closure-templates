/*
 * Copyright 2017 Google Inc.
 *
 * Licensed under the Apache License, Version 2.0 (the "License");
 * you may not use this file except in compliance with the License.
 * You may obtain a copy of the License at
 *
 *     http://www.apache.org/licenses/LICENSE-2.0
 *
 * Unless required by applicable law or agreed to in writing, software
 * distributed under the License is distributed on an "AS IS" BASIS,
 * WITHOUT WARRANTIES OR CONDITIONS OF ANY KIND, either express or implied.
 * See the License for the specific language governing permissions and
 * limitations under the License.
 */

package com.google.template.soy.basicfunctions;

import com.google.template.soy.plugin.java.restricted.JavaPluginContext;
import com.google.template.soy.plugin.java.restricted.JavaValue;
import com.google.template.soy.plugin.java.restricted.JavaValueFactory;
import com.google.template.soy.plugin.java.restricted.SoyJavaSourceFunction;
import com.google.template.soy.plugin.javascript.restricted.JavaScriptPluginContext;
import com.google.template.soy.plugin.javascript.restricted.JavaScriptValue;
import com.google.template.soy.plugin.javascript.restricted.JavaScriptValueFactory;
import com.google.template.soy.plugin.javascript.restricted.SoyJavaScriptSourceFunction;
import com.google.template.soy.pysrc.restricted.PyExpr;
import com.google.template.soy.pysrc.restricted.SoyPySrcFunction;
import com.google.template.soy.shared.restricted.Signature;
import com.google.template.soy.shared.restricted.SoyFunctionSignature;
import com.google.template.soy.shared.restricted.SoyPureFunction;
import com.google.template.soy.shared.restricted.TypedSoyFunction;
import com.google.template.soy.swiftsrc.restricted.SoySwiftSrcFunction;
import com.google.template.soy.swiftsrc.restricted.SwiftExpr;
import java.lang.reflect.Method;
import java.util.List;

/**
 * Soy function that converts a string to an integer.
 *
 * <p>This function accepts a single string. If the string is a valid base 10 integer, then the
 * function will return that integer. Otherwise, it will return {@code null}.
 *
 * <p>Ex: <code>
 *   {parseInt('10') + 20}  // evaluates to 30
 *   {parseInt('garbage') ?: -1}  // evaluates to -1
 * </code>
 */
@SoyPureFunction
@SoyFunctionSignature(
    name = "parseInt",
    value =
        @Signature(
            parameterTypes = {"string"},
            // TODO(b/70946095): should be nullable
            returnType = "int"))
public final class ParseIntFunction extends TypedSoyFunction
<<<<<<< HEAD
    implements SoyJavaSourceFunction, SoyLibraryAssistedJsSrcFunction, SoyPySrcFunction, SoySwiftSrcFunction {

=======
    implements SoyJavaSourceFunction, SoyJavaScriptSourceFunction, SoyPySrcFunction {
>>>>>>> 76da3f16
  @Override
  public JavaScriptValue applyForJavaScriptSource(
      JavaScriptValueFactory factory, List<JavaScriptValue> args, JavaScriptPluginContext context) {
    // TODO(user): parseInt('123abc', 10) == 123; JS parseInt tries to parse as much as it can.
    return factory.callNamespaceFunction("soy", "soy.$$parseInt", args.get(0));
  }

  @Override
  public PyExpr computeForPySrc(List<PyExpr> args) {
    String arg = args.get(0).getText();
    return new PyExpr(String.format("runtime.parse_int(%s)", arg), Integer.MAX_VALUE);
  }

  // lazy singleton pattern, allows other backends to avoid the work.
  private static final class Methods {
    static final Method PARSE_INT =
        JavaValueFactory.createMethod(BasicFunctionsRuntime.class, "parseInt", String.class);
  }

  @Override
  public JavaValue applyForJavaSource(
      JavaValueFactory factory, List<JavaValue> args, JavaPluginContext context) {
    return factory.callStaticMethod(Methods.PARSE_INT, args.get(0));
  }

  @Override
  public SwiftExpr computeForSwiftSrc(List<SwiftExpr> args) {
    return new SwiftExpr(String.format("Int(%s)", args.get(0).getText()), Integer.MAX_VALUE);
  }
}<|MERGE_RESOLUTION|>--- conflicted
+++ resolved
@@ -55,12 +55,8 @@
             // TODO(b/70946095): should be nullable
             returnType = "int"))
 public final class ParseIntFunction extends TypedSoyFunction
-<<<<<<< HEAD
-    implements SoyJavaSourceFunction, SoyLibraryAssistedJsSrcFunction, SoyPySrcFunction, SoySwiftSrcFunction {
+    implements SoyJavaSourceFunction, SoyJavaScriptSourceFunction, SoyPySrcFunction, SoySwiftSrcFunction {
 
-=======
-    implements SoyJavaSourceFunction, SoyJavaScriptSourceFunction, SoyPySrcFunction {
->>>>>>> 76da3f16
   @Override
   public JavaScriptValue applyForJavaScriptSource(
       JavaScriptValueFactory factory, List<JavaScriptValue> args, JavaScriptPluginContext context) {
