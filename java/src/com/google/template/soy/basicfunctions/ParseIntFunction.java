/*
 * Copyright 2017 Google Inc.
 *
 * Licensed under the Apache License, Version 2.0 (the "License");
 * you may not use this file except in compliance with the License.
 * You may obtain a copy of the License at
 *
 *     http://www.apache.org/licenses/LICENSE-2.0
 *
 * Unless required by applicable law or agreed to in writing, software
 * distributed under the License is distributed on an "AS IS" BASIS,
 * WITHOUT WARRANTIES OR CONDITIONS OF ANY KIND, either express or implied.
 * See the License for the specific language governing permissions and
 * limitations under the License.
 */

package com.google.template.soy.basicfunctions;

import com.google.common.collect.ImmutableSet;
import com.google.template.soy.jssrc.restricted.JsExpr;
import com.google.template.soy.jssrc.restricted.SoyLibraryAssistedJsSrcFunction;
import com.google.template.soy.plugin.java.restricted.JavaPluginContext;
import com.google.template.soy.plugin.java.restricted.JavaValue;
import com.google.template.soy.plugin.java.restricted.JavaValueFactory;
import com.google.template.soy.plugin.java.restricted.SoyJavaSourceFunction;
import com.google.template.soy.pysrc.restricted.PyExpr;
import com.google.template.soy.pysrc.restricted.SoyPySrcFunction;
import com.google.template.soy.shared.restricted.Signature;
import com.google.template.soy.shared.restricted.SoyFunctionSignature;
import com.google.template.soy.shared.restricted.SoyPureFunction;
import com.google.template.soy.shared.restricted.TypedSoyFunction;
<<<<<<< HEAD
import com.google.template.soy.swiftsrc.restricted.SoySwiftSrcFunction;
import com.google.template.soy.swiftsrc.restricted.SwiftExpr;
import com.google.template.soy.types.IntType;
import com.google.template.soy.types.SoyTypes;
=======
>>>>>>> 63f34802
import java.lang.reflect.Method;
import java.util.List;

/**
 * Soy function that converts a string to an integer.
 *
 * <p>This function accepts a single string. If the string is a valid base 10 integer, then the
 * function will return that integer. Otherwise, it will return {@code null}.
 *
 * <p>Ex: <code>
 *   {parseInt('10') + 20}  // evaluates to 30
 *   {parseInt('garbage') ?: -1}  // evaluates to -1
 * </code>
 */
@SoyPureFunction
@SoyFunctionSignature(
    name = "parseInt",
    value =
        @Signature(
            parameterTypes = {"string"},
            // TODO(b/70946095): should be nullable
            returnType = "int"))
public final class ParseIntFunction extends TypedSoyFunction
<<<<<<< HEAD
    implements SoyJavaSourceFunction,
        SoyLibraryAssistedJsSrcFunction,
        SoyPySrcFunction,
        SoyJbcSrcFunction,
        SoySwiftSrcFunction {
=======
    implements SoyJavaSourceFunction, SoyLibraryAssistedJsSrcFunction, SoyPySrcFunction {
>>>>>>> 63f34802

  @Override
  public JsExpr computeForJsSrc(List<JsExpr> args) {
    // TODO(user): parseInt('123abc', 10) == 123; JS parseInt tries to parse as much as it can.
    String arg = args.get(0).getText();
    return new JsExpr(String.format("soy.$$parseInt(%s)", arg), Integer.MAX_VALUE);
  }

  @Override
  public ImmutableSet<String> getRequiredJsLibNames() {
    return ImmutableSet.of("soy");
  }

  @Override
  public PyExpr computeForPySrc(List<PyExpr> args) {
    String arg = args.get(0).getText();
    return new PyExpr(String.format("runtime.parse_int(%s)", arg), Integer.MAX_VALUE);
  }

  // lazy singleton pattern, allows other backends to avoid the work.
  private static final class Methods {
    static final Method PARSE_INT =
        JavaValueFactory.createMethod(BasicFunctionsRuntime.class, "parseInt", String.class);
  }

  @Override
  public JavaValue applyForJavaSource(
      JavaValueFactory factory, List<JavaValue> args, JavaPluginContext context) {
    return factory.callStaticMethod(Methods.PARSE_INT, args.get(0));
  }
<<<<<<< HEAD

  @Override
  public SoyExpression computeForJbcSrc(JbcSrcPluginContext context, List<SoyExpression> args) {
    return SoyExpression.forSoyValue(
        SoyTypes.makeNullable(IntType.getInstance()),
        Methods.PARSE_INT_REF.invoke(args.get(0).unboxAs(String.class)));
  }

  @Override
  public SwiftExpr computeForSwiftSrc(List<SwiftExpr> args) {
    return new SwiftExpr(String.format("Int(%s)", args.get(0).getText()), Integer.MAX_VALUE);
  }
=======
>>>>>>> 63f34802
}<|MERGE_RESOLUTION|>--- conflicted
+++ resolved
@@ -29,13 +29,8 @@
 import com.google.template.soy.shared.restricted.SoyFunctionSignature;
 import com.google.template.soy.shared.restricted.SoyPureFunction;
 import com.google.template.soy.shared.restricted.TypedSoyFunction;
-<<<<<<< HEAD
 import com.google.template.soy.swiftsrc.restricted.SoySwiftSrcFunction;
 import com.google.template.soy.swiftsrc.restricted.SwiftExpr;
-import com.google.template.soy.types.IntType;
-import com.google.template.soy.types.SoyTypes;
-=======
->>>>>>> 63f34802
 import java.lang.reflect.Method;
 import java.util.List;
 
@@ -59,15 +54,7 @@
             // TODO(b/70946095): should be nullable
             returnType = "int"))
 public final class ParseIntFunction extends TypedSoyFunction
-<<<<<<< HEAD
-    implements SoyJavaSourceFunction,
-        SoyLibraryAssistedJsSrcFunction,
-        SoyPySrcFunction,
-        SoyJbcSrcFunction,
-        SoySwiftSrcFunction {
-=======
-    implements SoyJavaSourceFunction, SoyLibraryAssistedJsSrcFunction, SoyPySrcFunction {
->>>>>>> 63f34802
+    implements SoyJavaSourceFunction, SoyLibraryAssistedJsSrcFunction, SoyPySrcFunction, SoySwiftSrcFunction {
 
   @Override
   public JsExpr computeForJsSrc(List<JsExpr> args) {
@@ -98,19 +85,9 @@
       JavaValueFactory factory, List<JavaValue> args, JavaPluginContext context) {
     return factory.callStaticMethod(Methods.PARSE_INT, args.get(0));
   }
-<<<<<<< HEAD
-
-  @Override
-  public SoyExpression computeForJbcSrc(JbcSrcPluginContext context, List<SoyExpression> args) {
-    return SoyExpression.forSoyValue(
-        SoyTypes.makeNullable(IntType.getInstance()),
-        Methods.PARSE_INT_REF.invoke(args.get(0).unboxAs(String.class)));
-  }
 
   @Override
   public SwiftExpr computeForSwiftSrc(List<SwiftExpr> args) {
     return new SwiftExpr(String.format("Int(%s)", args.get(0).getText()), Integer.MAX_VALUE);
   }
-=======
->>>>>>> 63f34802
 }