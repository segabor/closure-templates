--- conflicted
+++ resolved
@@ -50,11 +50,7 @@
             parameterTypes = {"any"}))
 @SoyPureFunction
 class IsNonnullFunction extends TypedSoyFunction
-<<<<<<< HEAD
-    implements SoyJavaSourceFunction, SoyJsSrcFunction, SoyPySrcFunction, SoyJbcSrcFunction, SoySwiftSrcFunction {
-=======
-    implements SoyJavaSourceFunction, SoyJsSrcFunction, SoyPySrcFunction {
->>>>>>> 63f34802
+    implements SoyJavaSourceFunction, SoyJsSrcFunction, SoyPySrcFunction, SoySwiftSrcFunction {
 
   @Override
   public JsExpr computeForJsSrc(List<JsExpr> args) {
@@ -77,17 +73,9 @@
       JavaValueFactory factory, List<JavaValue> args, JavaPluginContext context) {
     return args.get(0).isNonNull();
   }
-<<<<<<< HEAD
-
-  @Override
-  public SoyExpression computeForJbcSrc(JbcSrcPluginContext context, List<SoyExpression> args) {
-    return BytecodeUtils.isNonNull(args.get(0));
-  }
 
   @Override
   public SwiftExpr computeForSwiftSrc(List<SwiftExpr> args) {
     return SwiftExprUtils.genSwiftNotNullCheck(args.get(0));
   }
-=======
->>>>>>> 63f34802
 }