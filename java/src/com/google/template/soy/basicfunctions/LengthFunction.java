/*
 * Copyright 2009 Google Inc.
 *
 * Licensed under the Apache License, Version 2.0 (the "License");
 * you may not use this file except in compliance with the License.
 * You may obtain a copy of the License at
 *
 *     http://www.apache.org/licenses/LICENSE-2.0
 *
 * Unless required by applicable law or agreed to in writing, software
 * distributed under the License is distributed on an "AS IS" BASIS,
 * WITHOUT WARRANTIES OR CONDITIONS OF ANY KIND, either express or implied.
 * See the License for the specific language governing permissions and
 * limitations under the License.
 */

package com.google.template.soy.basicfunctions;

import com.google.template.soy.jssrc.restricted.JsExpr;
import com.google.template.soy.jssrc.restricted.SoyJsSrcFunction;
import com.google.template.soy.plugin.java.restricted.JavaPluginContext;
import com.google.template.soy.plugin.java.restricted.JavaValue;
import com.google.template.soy.plugin.java.restricted.JavaValueFactory;
import com.google.template.soy.plugin.java.restricted.SoyJavaSourceFunction;
import com.google.template.soy.pysrc.restricted.PyExpr;
import com.google.template.soy.pysrc.restricted.SoyPySrcFunction;
import com.google.template.soy.shared.restricted.Signature;
import com.google.template.soy.shared.restricted.SoyFunctionSignature;
import com.google.template.soy.shared.restricted.SoyPureFunction;
import com.google.template.soy.shared.restricted.TypedSoyFunction;
import com.google.template.soy.swiftsrc.restricted.SoySwiftSrcFunction;
import com.google.template.soy.swiftsrc.restricted.SwiftExpr;
import java.lang.reflect.Method;
import java.util.List;

/**
 * Soy function that gets the length of a list.
 *
 */
@SoyPureFunction
@SoyFunctionSignature(
    name = "length",
    value =
        @Signature(
            parameterTypes = {"list<any>"},
            returnType = "int"))
public final class LengthFunction extends TypedSoyFunction
<<<<<<< HEAD
    implements SoyJavaSourceFunction, SoyJsSrcFunction, SoyPySrcFunction, SoyJbcSrcFunction, SoySwiftSrcFunction {
=======
    implements SoyJavaSourceFunction, SoyJsSrcFunction, SoyPySrcFunction {
>>>>>>> 63f34802

  @Override
  public JsExpr computeForJsSrc(List<JsExpr> args) {
    JsExpr arg = args.get(0);

    String exprText =
        arg.getPrecedence() == Integer.MAX_VALUE
            ? arg.getText() + ".length"
            : "(" + arg.getText() + ").length";
    return new JsExpr(exprText, Integer.MAX_VALUE);
  }

  @Override
  public PyExpr computeForPySrc(List<PyExpr> args) {
    PyExpr arg = args.get(0);

    return new PyExpr("len(" + arg.getText() + ")", Integer.MAX_VALUE);
  }

  // lazy singleton pattern, allows other backends to avoid the work.
  private static final class Methods {
    static final Method DELEGATE_SOYLIST_LENGTH =
        JavaValueFactory.createMethod(BasicFunctionsRuntime.class, "length", List.class);
  }

  @Override
  public JavaValue applyForJavaSource(
      JavaValueFactory factory, List<JavaValue> args, JavaPluginContext context) {
    return factory.callStaticMethod(Methods.DELEGATE_SOYLIST_LENGTH, args.get(0));
  }
<<<<<<< HEAD

  @Override
  public SoyExpression computeForJbcSrc(JbcSrcPluginContext context, List<SoyExpression> args) {
    SoyExpression soyExpression = args.get(0);
    Expression lengthExpressionAsInt;
    if (soyExpression.isBoxed()) {
      lengthExpressionAsInt =
          soyExpression.checkedCast(SoyList.class).invoke(Methods.SOYLIST_LENGTH_REF);
    } else {
      lengthExpressionAsInt = soyExpression.checkedCast(List.class).invoke(Methods.LIST_SIZE_REF);
    }
    return SoyExpression.forInt(
        BytecodeUtils.numericConversion(lengthExpressionAsInt, Type.LONG_TYPE));
  }

  @Override
  public SwiftExpr computeForSwiftSrc(List<SwiftExpr> args) {
    return new SwiftExpr(args.get(0).getText() + ".count", Integer.MAX_VALUE);
  }
=======
>>>>>>> 63f34802
}<|MERGE_RESOLUTION|>--- conflicted
+++ resolved
@@ -45,11 +45,7 @@
             parameterTypes = {"list<any>"},
             returnType = "int"))
 public final class LengthFunction extends TypedSoyFunction
-<<<<<<< HEAD
-    implements SoyJavaSourceFunction, SoyJsSrcFunction, SoyPySrcFunction, SoyJbcSrcFunction, SoySwiftSrcFunction {
-=======
-    implements SoyJavaSourceFunction, SoyJsSrcFunction, SoyPySrcFunction {
->>>>>>> 63f34802
+    implements SoyJavaSourceFunction, SoyJsSrcFunction, SoyPySrcFunction, SoySwiftSrcFunction {
 
   @Override
   public JsExpr computeForJsSrc(List<JsExpr> args) {
@@ -80,26 +76,9 @@
       JavaValueFactory factory, List<JavaValue> args, JavaPluginContext context) {
     return factory.callStaticMethod(Methods.DELEGATE_SOYLIST_LENGTH, args.get(0));
   }
-<<<<<<< HEAD
-
-  @Override
-  public SoyExpression computeForJbcSrc(JbcSrcPluginContext context, List<SoyExpression> args) {
-    SoyExpression soyExpression = args.get(0);
-    Expression lengthExpressionAsInt;
-    if (soyExpression.isBoxed()) {
-      lengthExpressionAsInt =
-          soyExpression.checkedCast(SoyList.class).invoke(Methods.SOYLIST_LENGTH_REF);
-    } else {
-      lengthExpressionAsInt = soyExpression.checkedCast(List.class).invoke(Methods.LIST_SIZE_REF);
-    }
-    return SoyExpression.forInt(
-        BytecodeUtils.numericConversion(lengthExpressionAsInt, Type.LONG_TYPE));
-  }
 
   @Override
   public SwiftExpr computeForSwiftSrc(List<SwiftExpr> args) {
     return new SwiftExpr(args.get(0).getText() + ".count", Integer.MAX_VALUE);
   }
-=======
->>>>>>> 63f34802
 }