/*
 * Copyright 2009 Google Inc.
 *
 * Licensed under the Apache License, Version 2.0 (the "License");
 * you may not use this file except in compliance with the License.
 * You may obtain a copy of the License at
 *
 *     http://www.apache.org/licenses/LICENSE-2.0
 *
 * Unless required by applicable law or agreed to in writing, software
 * distributed under the License is distributed on an "AS IS" BASIS,
 * WITHOUT WARRANTIES OR CONDITIONS OF ANY KIND, either express or implied.
 * See the License for the specific language governing permissions and
 * limitations under the License.
 */

package com.google.template.soy.basicfunctions;

import com.google.template.soy.plugin.java.restricted.JavaPluginContext;
import com.google.template.soy.plugin.java.restricted.JavaValue;
import com.google.template.soy.plugin.java.restricted.JavaValueFactory;
import com.google.template.soy.plugin.java.restricted.SoyJavaSourceFunction;
import com.google.template.soy.plugin.javascript.restricted.JavaScriptPluginContext;
import com.google.template.soy.plugin.javascript.restricted.JavaScriptValue;
import com.google.template.soy.plugin.javascript.restricted.JavaScriptValueFactory;
import com.google.template.soy.plugin.javascript.restricted.SoyJavaScriptSourceFunction;
import com.google.template.soy.plugin.python.restricted.PythonPluginContext;
import com.google.template.soy.plugin.python.restricted.PythonValue;
import com.google.template.soy.plugin.python.restricted.PythonValueFactory;
import com.google.template.soy.plugin.python.restricted.SoyPythonSourceFunction;
import com.google.template.soy.shared.restricted.Signature;
import com.google.template.soy.shared.restricted.SoyFunctionSignature;
import com.google.template.soy.shared.restricted.SoyPureFunction;
import com.google.template.soy.shared.restricted.TypedSoyFunction;
import com.google.template.soy.swiftsrc.restricted.SoySwiftSrcFunction;
import com.google.template.soy.swiftsrc.restricted.SwiftExpr;
import java.lang.reflect.Method;
import java.util.List;

/**
 * Soy function that gets the length of a list.
 *
 */
@SoyPureFunction
@SoyFunctionSignature(
    name = "length",
    value =
        @Signature(
            parameterTypes = {"list<any>"},
            returnType = "int"))
public final class LengthFunction extends TypedSoyFunction
<<<<<<< HEAD
    implements SoyJavaSourceFunction, SoyJavaScriptSourceFunction, SoyPySrcFunction, SoySwiftSrcFunction {
=======
    implements SoyJavaSourceFunction, SoyJavaScriptSourceFunction, SoyPythonSourceFunction {
>>>>>>> a9a2cec2

  @Override
  public JavaScriptValue applyForJavaScriptSource(
      JavaScriptValueFactory factory, List<JavaScriptValue> args, JavaScriptPluginContext context) {
    return args.get(0).accessProperty("length");
  }

  @Override
  public PythonValue applyForPythonSource(
      PythonValueFactory factory, List<PythonValue> args, PythonPluginContext context) {
    return factory.global("len").call(args.get(0));
  }

  // lazy singleton pattern, allows other backends to avoid the work.
  private static final class Methods {
    static final Method DELEGATE_SOYLIST_LENGTH =
        JavaValueFactory.createMethod(BasicFunctionsRuntime.class, "length", List.class);
  }

  @Override
  public JavaValue applyForJavaSource(
      JavaValueFactory factory, List<JavaValue> args, JavaPluginContext context) {
    return factory.callStaticMethod(Methods.DELEGATE_SOYLIST_LENGTH, args.get(0));
  }

  @Override
  public SwiftExpr computeForSwiftSrc(List<SwiftExpr> args) {
    return new SwiftExpr(args.get(0).getText() + ".count", Integer.MAX_VALUE);
  }
}<|MERGE_RESOLUTION|>--- conflicted
+++ resolved
@@ -49,11 +49,7 @@
             parameterTypes = {"list<any>"},
             returnType = "int"))
 public final class LengthFunction extends TypedSoyFunction
-<<<<<<< HEAD
-    implements SoyJavaSourceFunction, SoyJavaScriptSourceFunction, SoyPySrcFunction, SoySwiftSrcFunction {
-=======
     implements SoyJavaSourceFunction, SoyJavaScriptSourceFunction, SoyPythonSourceFunction {
->>>>>>> a9a2cec2
 
   @Override
   public JavaScriptValue applyForJavaScriptSource(
