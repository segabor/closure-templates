--- conflicted
+++ resolved
@@ -47,11 +47,7 @@
             parameterTypes = {"list<any>"},
             returnType = "int"))
 public final class LengthFunction extends TypedSoyFunction
-<<<<<<< HEAD
-    implements SoyJavaSourceFunction, SoyJsSrcFunction, SoyPySrcFunction, SoySwiftSrcFunction {
-=======
-    implements SoyJavaSourceFunction, SoyJavaScriptSourceFunction, SoyPySrcFunction {
->>>>>>> 76da3f16
+    implements SoyJavaSourceFunction, SoyJavaScriptSourceFunction, SoyPySrcFunction, SoySwiftSrcFunction {
 
   @Override
   public JavaScriptValue applyForJavaScriptSource(
