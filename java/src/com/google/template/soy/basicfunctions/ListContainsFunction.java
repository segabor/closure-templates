--- conflicted
+++ resolved
@@ -55,15 +55,7 @@
             returnType = "bool"))
 @SoyPureFunction
 public class ListContainsFunction extends TypedSoyFunction
-<<<<<<< HEAD
-    implements SoyJavaSourceFunction,
-        SoyLibraryAssistedJsSrcFunction,
-        SoyPySrcFunction,
-        SoyJbcSrcFunction,
-        SoySwiftSrcFunction {
-=======
-    implements SoyJavaSourceFunction, SoyLibraryAssistedJsSrcFunction, SoyPySrcFunction {
->>>>>>> 63f34802
+    implements SoyJavaSourceFunction, SoyLibraryAssistedJsSrcFunction, SoyPySrcFunction, SoySwiftSrcFunction {
 
   @Override
   public ImmutableSet<String> getRequiredJsLibNames() {
@@ -100,15 +92,6 @@
       JavaValueFactory factory, List<JavaValue> args, JavaPluginContext context) {
     return factory.callStaticMethod(Methods.LIST_CONTAINS_FN, args.get(0), args.get(1));
   }
-<<<<<<< HEAD
-
-  @Override
-  public SoyExpression computeForJbcSrc(JbcSrcPluginContext context, List<SoyExpression> args) {
-    SoyExpression list = args.get(0);
-    SoyExpression value = args.get(1);
-    return SoyExpression.forBool(
-        list.box().checkedCast(SoyList.class).invoke(Methods.LIST_CONTAINS_FN_REF, value.box()));
-  }
 
   @Override
   public SwiftExpr computeForSwiftSrc(List<SwiftExpr> args) {
@@ -116,6 +99,4 @@
     SwiftExpr elem = args.get(0);
     return new SwiftExpr(list.getText() + ".contains(" + elem.getText() + ")", Integer.MAX_VALUE);
   }
-=======
->>>>>>> 63f34802
 }