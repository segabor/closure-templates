--- conflicted
+++ resolved
@@ -43,11 +43,7 @@
     // TODO(b/70946095): param should be an 'int', not a 'number'
     value = @Signature(returnType = "int", parameterTypes = "number"))
 public final class RandomIntFunction extends TypedSoyFunction
-<<<<<<< HEAD
-    implements SoyJavaSourceFunction, SoyJsSrcFunction, SoyPySrcFunction, SoySwiftSrcFunction {
-=======
-    implements SoyJavaSourceFunction, SoyJavaScriptSourceFunction, SoyPySrcFunction {
->>>>>>> 76da3f16
+    implements SoyJavaSourceFunction, SoyJavaScriptSourceFunction, SoyPySrcFunction, SoySwiftSrcFunction {
 
   @Override
   public JavaScriptValue applyForJavaScriptSource(
