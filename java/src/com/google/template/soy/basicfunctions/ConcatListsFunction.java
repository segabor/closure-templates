/*
 * Copyright 2018 Google Inc.
 *
 * Licensed under the Apache License, Version 2.0 (the "License");
 * you may not use this file except in compliance with the License.
 * You may obtain a copy of the License at
 *
 *     http://www.apache.org/licenses/LICENSE-2.0
 *
 * Unless required by applicable law or agreed to in writing, software
 * distributed under the License is distributed on an "AS IS" BASIS,
 * WITHOUT WARRANTIES OR CONDITIONS OF ANY KIND, either express or implied.
 * See the License for the specific language governing permissions and
 * limitations under the License.
 */

package com.google.template.soy.basicfunctions;

import com.google.common.base.Joiner;
import com.google.common.collect.ImmutableList;
import com.google.template.soy.jssrc.restricted.JsExpr;
import com.google.template.soy.jssrc.restricted.SoyJsSrcFunction;
import com.google.template.soy.plugin.java.restricted.JavaPluginContext;
import com.google.template.soy.plugin.java.restricted.JavaValue;
import com.google.template.soy.plugin.java.restricted.JavaValueFactory;
import com.google.template.soy.plugin.java.restricted.SoyJavaSourceFunction;
import com.google.template.soy.pysrc.restricted.PyExpr;
import com.google.template.soy.pysrc.restricted.PyListExpr;
import com.google.template.soy.pysrc.restricted.SoyPySrcFunction;
import com.google.template.soy.shared.restricted.Signature;
import com.google.template.soy.shared.restricted.SoyFunctionSignature;
import com.google.template.soy.shared.restricted.SoyPureFunction;
import com.google.template.soy.shared.restricted.TypedSoyFunction;
<<<<<<< HEAD
import com.google.template.soy.swiftsrc.restricted.SoySwiftSrcFunction;
import com.google.template.soy.swiftsrc.restricted.SwiftExpr;
import com.google.template.soy.swiftsrc.restricted.SwiftListExpr;
import com.google.template.soy.types.ListType;
import com.google.template.soy.types.SoyType;
import com.google.template.soy.types.UnionType;
=======
>>>>>>> 63f34802
import java.lang.reflect.Method;
import java.util.List;

/**
 * Soy function that concatenates two or more lists together.
 *
 */
@SoyFunctionSignature(
    name = "concatLists",
    value = {
      // Note: These signatures exist solely to inform the # of parameters we allow.
      // The return type is overridden in ResolveExpressionTypePass.
      // ConcatLists would be varadic if soy allowed varadic functions. Instead we're giving the
      // function a high enough upper limit that it's close enough to being varadic in practice.
      @Signature(
          parameterTypes = {"list<?>"},
          returnType = "list<?>"),
      @Signature(
          parameterTypes = {"list<?>", "list<?>"},
          returnType = "list<?>"),
      @Signature(
          parameterTypes = {"list<?>", "list<?>", "list<?>"},
          returnType = "list<?>"),
      @Signature(
          parameterTypes = {"list<?>", "list<?>", "list<?>", "list<?>"},
          returnType = "list<?>"),
      @Signature(
          parameterTypes = {"list<?>", "list<?>", "list<?>", "list<?>", "list<?>"},
          returnType = "list<?>"),
      @Signature(
          parameterTypes = {"list<?>", "list<?>", "list<?>", "list<?>", "list<?>", "list<?>"},
          returnType = "list<?>"),
      @Signature(
          parameterTypes = {
            "list<?>", "list<?>", "list<?>", "list<?>", "list<?>", "list<?>", "list<?>"
          },
          returnType = "list<?>"),
      @Signature(
          parameterTypes = {
            "list<?>", "list<?>", "list<?>", "list<?>", "list<?>", "list<?>", "list<?>", "list<?>"
          },
          returnType = "list<?>"),
      @Signature(
          parameterTypes = {
            "list<?>", "list<?>", "list<?>", "list<?>", "list<?>", "list<?>", "list<?>", "list<?>",
            "list<?>"
          },
          returnType = "list<?>"),
      @Signature(
          parameterTypes = {
            "list<?>", "list<?>", "list<?>", "list<?>", "list<?>", "list<?>", "list<?>", "list<?>",
            "list<?>", "list<?>"
          },
          returnType = "list<?>")
    })
@SoyPureFunction
public final class ConcatListsFunction extends TypedSoyFunction
<<<<<<< HEAD
    implements SoyJavaSourceFunction, SoyJsSrcFunction, SoyPySrcFunction, SoyJbcSrcFunction, SoySwiftSrcFunction {
=======
    implements SoyJavaSourceFunction, SoyJsSrcFunction, SoyPySrcFunction {
>>>>>>> 63f34802

  @Override
  public JsExpr computeForJsSrc(List<JsExpr> args) {
    ImmutableList.Builder<String> expTexts = ImmutableList.builder();
    for (JsExpr expr : args) {
      expTexts.add(expr.getText());
    }

    return new JsExpr(
        "Array.prototype.concat(" + Joiner.on(',').join(expTexts.build()) + ")", Integer.MAX_VALUE);
  }

  @Override
  public PyExpr computeForPySrc(List<PyExpr> args) {
    ImmutableList.Builder<String> expTexts = ImmutableList.builder();
    for (PyExpr expr : args) {
      expTexts.add(expr.getText());
    }
    return new PyListExpr("(" + Joiner.on('+').join(expTexts.build()) + ")", Integer.MAX_VALUE);
  }

  // lazy singleton pattern, allows other backends to avoid the work.
  private static final class Methods {
    static final Method CONCAT_LISTS_FN =
        JavaValueFactory.createMethod(BasicFunctionsRuntime.class, "concatLists", List.class);
  }

  @Override
  public JavaValue applyForJavaSource(
      JavaValueFactory factory, List<JavaValue> args, JavaPluginContext context) {
    return factory.callStaticMethod(Methods.CONCAT_LISTS_FN, factory.listOf(args));
  }
<<<<<<< HEAD

  @Override
  public SoyExpression computeForJbcSrc(JbcSrcPluginContext context, List<SoyExpression> args) {
    ImmutableSet.Builder<SoyType> elementTypes = ImmutableSet.builder();
    for (SoyExpression soyExpression : args) {
      SoyType elementType = ((ListType) soyExpression.soyType()).getElementType();
      if (elementType != null) { // Empty lists have no element type
        elementTypes.add(elementType);
      }
    }

    return SoyExpression.forList(
        ListType.of(UnionType.of(elementTypes.build())),
        Methods.CONCAT_LISTS_FN_REF.invoke(SoyExpression.asBoxedList(args)));
  }

  @Override
  public SwiftExpr computeForSwiftSrc(List<SwiftExpr> args) {
    ImmutableList.Builder<String> expTexts = ImmutableList.builder();
    for (SwiftExpr expr : args) {
      expTexts.add(expr.getText());
    }
    return new SwiftListExpr("(" + Joiner.on('+').join(expTexts.build()) + ")", Integer.MAX_VALUE);
  }
=======
>>>>>>> 63f34802
}<|MERGE_RESOLUTION|>--- conflicted
+++ resolved
@@ -31,15 +31,9 @@
 import com.google.template.soy.shared.restricted.SoyFunctionSignature;
 import com.google.template.soy.shared.restricted.SoyPureFunction;
 import com.google.template.soy.shared.restricted.TypedSoyFunction;
-<<<<<<< HEAD
 import com.google.template.soy.swiftsrc.restricted.SoySwiftSrcFunction;
 import com.google.template.soy.swiftsrc.restricted.SwiftExpr;
 import com.google.template.soy.swiftsrc.restricted.SwiftListExpr;
-import com.google.template.soy.types.ListType;
-import com.google.template.soy.types.SoyType;
-import com.google.template.soy.types.UnionType;
-=======
->>>>>>> 63f34802
 import java.lang.reflect.Method;
 import java.util.List;
 
@@ -97,11 +91,7 @@
     })
 @SoyPureFunction
 public final class ConcatListsFunction extends TypedSoyFunction
-<<<<<<< HEAD
-    implements SoyJavaSourceFunction, SoyJsSrcFunction, SoyPySrcFunction, SoyJbcSrcFunction, SoySwiftSrcFunction {
-=======
-    implements SoyJavaSourceFunction, SoyJsSrcFunction, SoyPySrcFunction {
->>>>>>> 63f34802
+    implements SoyJavaSourceFunction, SoyJsSrcFunction, SoyPySrcFunction, SoySwiftSrcFunction {
 
   @Override
   public JsExpr computeForJsSrc(List<JsExpr> args) {
@@ -134,22 +124,6 @@
       JavaValueFactory factory, List<JavaValue> args, JavaPluginContext context) {
     return factory.callStaticMethod(Methods.CONCAT_LISTS_FN, factory.listOf(args));
   }
-<<<<<<< HEAD
-
-  @Override
-  public SoyExpression computeForJbcSrc(JbcSrcPluginContext context, List<SoyExpression> args) {
-    ImmutableSet.Builder<SoyType> elementTypes = ImmutableSet.builder();
-    for (SoyExpression soyExpression : args) {
-      SoyType elementType = ((ListType) soyExpression.soyType()).getElementType();
-      if (elementType != null) { // Empty lists have no element type
-        elementTypes.add(elementType);
-      }
-    }
-
-    return SoyExpression.forList(
-        ListType.of(UnionType.of(elementTypes.build())),
-        Methods.CONCAT_LISTS_FN_REF.invoke(SoyExpression.asBoxedList(args)));
-  }
 
   @Override
   public SwiftExpr computeForSwiftSrc(List<SwiftExpr> args) {
@@ -159,6 +133,4 @@
     }
     return new SwiftListExpr("(" + Joiner.on('+').join(expTexts.build()) + ")", Integer.MAX_VALUE);
   }
-=======
->>>>>>> 63f34802
 }