--- conflicted
+++ resolved
@@ -32,12 +32,9 @@
 import com.google.template.soy.shared.restricted.Signature;
 import com.google.template.soy.shared.restricted.SoyFunctionSignature;
 import com.google.template.soy.shared.restricted.SoyPureFunction;
-<<<<<<< HEAD
 import com.google.template.soy.shared.restricted.TypedSoyFunction;
 import com.google.template.soy.swiftsrc.restricted.SoySwiftSrcFunction;
 import com.google.template.soy.swiftsrc.restricted.SwiftExpr;
-=======
->>>>>>> a9a2cec2
 import java.lang.reflect.Method;
 import java.util.List;
 
@@ -52,13 +49,8 @@
         @Signature(
             parameterTypes = {"number"},
             returnType = "int"))
-<<<<<<< HEAD
-public final class FloorFunction extends TypedSoyFunction
-    implements SoyJavaSourceFunction, SoyJavaScriptSourceFunction, SoyPySrcFunction, SoySwiftSrcFunction {
-=======
 public final class FloorFunction
-    implements SoyJavaSourceFunction, SoyJavaScriptSourceFunction, SoyPythonSourceFunction {
->>>>>>> a9a2cec2
+    implements SoyJavaSourceFunction, SoyJavaScriptSourceFunction, SoyPythonSourceFunction, SoySwiftSrcFunction {
 
   @Override
   public JavaScriptValue applyForJavaScriptSource(
