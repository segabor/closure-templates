--- conflicted
+++ resolved
@@ -60,11 +60,7 @@
           returnType = "list<int>")
     })
 public final class RangeFunction extends TypedSoyFunction
-<<<<<<< HEAD
-    implements SoyJavaSourceFunction, SoyLibraryAssistedJsSrcFunction, SoyPySrcFunction, SoySwiftSrcFunction {
-=======
-    implements SoyJavaSourceFunction, SoyJavaScriptSourceFunction, SoyPySrcFunction {
->>>>>>> 76da3f16
+    implements SoyJavaSourceFunction, SoyJavaScriptSourceFunction, SoyPySrcFunction, SoySwiftSrcFunction {
 
   private static final class Methods {
     static final Method RANGE =
