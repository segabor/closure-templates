/*
 * Copyright 2017 Google Inc.
 *
 * Licensed under the Apache License, Version 2.0 (the "License");
 * you may not use this file except in compliance with the License.
 * You may obtain a copy of the License at
 *
 *     http://www.apache.org/licenses/LICENSE-2.0
 *
 * Unless required by applicable law or agreed to in writing, software
 * distributed under the License is distributed on an "AS IS" BASIS,
 * WITHOUT WARRANTIES OR CONDITIONS OF ANY KIND, either express or implied.
 * See the License for the specific language governing permissions and
 * limitations under the License.
 */
package com.google.template.soy.basicfunctions;

import com.google.template.soy.plugin.java.restricted.JavaPluginContext;
import com.google.template.soy.plugin.java.restricted.JavaValue;
import com.google.template.soy.plugin.java.restricted.JavaValueFactory;
import com.google.template.soy.plugin.java.restricted.SoyJavaSourceFunction;
import com.google.template.soy.plugin.javascript.restricted.JavaScriptPluginContext;
import com.google.template.soy.plugin.javascript.restricted.JavaScriptValue;
import com.google.template.soy.plugin.javascript.restricted.JavaScriptValueFactory;
import com.google.template.soy.plugin.javascript.restricted.SoyJavaScriptSourceFunction;
import com.google.template.soy.plugin.python.restricted.PythonPluginContext;
import com.google.template.soy.plugin.python.restricted.PythonValue;
import com.google.template.soy.plugin.python.restricted.PythonValueFactory;
import com.google.template.soy.plugin.python.restricted.SoyPythonSourceFunction;
import com.google.template.soy.shared.restricted.Signature;
import com.google.template.soy.shared.restricted.SoyFunctionSignature;
<<<<<<< HEAD
import com.google.template.soy.shared.restricted.TypedSoyFunction;
import com.google.template.soy.swiftsrc.restricted.SoySwiftSrcFunction;
import com.google.template.soy.swiftsrc.restricted.SwiftExpr;
=======
>>>>>>> a9a2cec2
import java.lang.reflect.Method;
import java.util.List;

/**
 * The Range function takes 1-3 arguments and generates a sequence of integers, like the python
 * {@code range} function.
 *
 * <ul>
 *   <li>The first argument is the end of the range if it is the only argument (in which case the
 *       start is assumed to be 0), otherwise it is the start of the range
 *   <li>The second argument is the end of the range.
 *   <li>The third argument is the 'step', which defaults to 1.
 * </ul>
 */
@SoyFunctionSignature(
    name = "range",
    // TODO(b/70946095): params should be an 'int', not a 'number'
    value = {
      @Signature(
          parameterTypes = {"number"},
          returnType = "list<int>"),
      @Signature(
          parameterTypes = {"number", "number"},
          returnType = "list<int>"),
      @Signature(
          parameterTypes = {"number", "number", "number"},
          returnType = "list<int>")
    })
<<<<<<< HEAD
public final class RangeFunction extends TypedSoyFunction
    implements SoyJavaSourceFunction, SoyJavaScriptSourceFunction, SoyPySrcFunction, SoySwiftSrcFunction {
=======
public final class RangeFunction
    implements SoyJavaSourceFunction, SoyJavaScriptSourceFunction, SoyPythonSourceFunction {
>>>>>>> a9a2cec2

  private static final class Methods {
    static final Method RANGE =
        JavaValueFactory.createMethod(
            BasicFunctionsRuntime.class, "range", int.class, int.class, int.class);
  }

  @Override
  public JavaValue applyForJavaSource(
      JavaValueFactory factory, List<JavaValue> args, JavaPluginContext context) {
    JavaValue start;
    JavaValue end;
    JavaValue step;
    switch (args.size()) {
      case 1:
        start = factory.constant(0);
        end = args.get(0).asSoyInt();
        step = factory.constant(1);
        break;
      case 2:
        start = args.get(0).asSoyInt();
        end = args.get(1).asSoyInt();
        step = factory.constant(1);
        break;
      case 3:
        start = args.get(0).asSoyInt();
        end = args.get(1).asSoyInt();
        step = args.get(2).asSoyInt();
        break;
      default:
        throw new AssertionError();
    }
    return factory.callStaticMethod(Methods.RANGE, start, end, step);
  }

  @Override
  public PythonValue applyForPythonSource(
      PythonValueFactory factory, List<PythonValue> args, PythonPluginContext context) {
    // Coincidentally, soy range is identical to python 2 xrange and python 3 range
    // Use range which is guaranteed to produce either a list (python 2) or a lazy iterable
    // (python 3) -- both of which are enumerable -- because xrange does not exist in python 3.
    return factory.global("range").call(args.toArray(new PythonValue[0]));
  }

  @Override
  public JavaScriptValue applyForJavaScriptSource(
      JavaScriptValueFactory factory, List<JavaScriptValue> args, JavaScriptPluginContext context) {
    return factory.callNamespaceFunction(
        "goog.array", "goog.array.range", args.toArray(new JavaScriptValue[0]));
  }

  /**
   * FIXME Swift does not support ranges with custom steps
   */
  @Override
  public SwiftExpr computeForSwiftSrc(List<SwiftExpr> args) {
    switch (args.size()) {
      case 1:
        return new SwiftExpr(String.format("0..<%s", args.get(0).getText()), Integer.MAX_VALUE);
      case 2:
        return new SwiftExpr(String.format("%s..<%s", args.get(0).getText(), args.get(1).getText()), Integer.MAX_VALUE);
      default:
        throw new AssertionError();
    }
  }
}<|MERGE_RESOLUTION|>--- conflicted
+++ resolved
@@ -29,12 +29,8 @@
 import com.google.template.soy.plugin.python.restricted.SoyPythonSourceFunction;
 import com.google.template.soy.shared.restricted.Signature;
 import com.google.template.soy.shared.restricted.SoyFunctionSignature;
-<<<<<<< HEAD
-import com.google.template.soy.shared.restricted.TypedSoyFunction;
 import com.google.template.soy.swiftsrc.restricted.SoySwiftSrcFunction;
 import com.google.template.soy.swiftsrc.restricted.SwiftExpr;
-=======
->>>>>>> a9a2cec2
 import java.lang.reflect.Method;
 import java.util.List;
 
@@ -63,13 +59,8 @@
           parameterTypes = {"number", "number", "number"},
           returnType = "list<int>")
     })
-<<<<<<< HEAD
-public final class RangeFunction extends TypedSoyFunction
-    implements SoyJavaSourceFunction, SoyJavaScriptSourceFunction, SoyPySrcFunction, SoySwiftSrcFunction {
-=======
 public final class RangeFunction
-    implements SoyJavaSourceFunction, SoyJavaScriptSourceFunction, SoyPythonSourceFunction {
->>>>>>> a9a2cec2
+    implements SoyJavaSourceFunction, SoyJavaScriptSourceFunction, SoyPythonSourceFunction, SoySwiftSrcFunction {
 
   private static final class Methods {
     static final Method RANGE =
