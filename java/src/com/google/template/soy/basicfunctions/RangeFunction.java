/*
 * Copyright 2017 Google Inc.
 *
 * Licensed under the Apache License, Version 2.0 (the "License");
 * you may not use this file except in compliance with the License.
 * You may obtain a copy of the License at
 *
 *     http://www.apache.org/licenses/LICENSE-2.0
 *
 * Unless required by applicable law or agreed to in writing, software
 * distributed under the License is distributed on an "AS IS" BASIS,
 * WITHOUT WARRANTIES OR CONDITIONS OF ANY KIND, either express or implied.
 * See the License for the specific language governing permissions and
 * limitations under the License.
 */
package com.google.template.soy.basicfunctions;

import com.google.common.base.Function;
import com.google.common.base.Joiner;
import com.google.common.collect.ImmutableSet;
import com.google.common.collect.Iterables;
import com.google.template.soy.jssrc.restricted.JsExpr;
import com.google.template.soy.jssrc.restricted.SoyLibraryAssistedJsSrcFunction;
import com.google.template.soy.plugin.java.restricted.JavaPluginContext;
import com.google.template.soy.plugin.java.restricted.JavaValue;
import com.google.template.soy.plugin.java.restricted.JavaValueFactory;
import com.google.template.soy.plugin.java.restricted.SoyJavaSourceFunction;
import com.google.template.soy.pysrc.restricted.PyExpr;
import com.google.template.soy.pysrc.restricted.PyFunctionExprBuilder;
import com.google.template.soy.pysrc.restricted.SoyPySrcFunction;
import com.google.template.soy.shared.restricted.Signature;
import com.google.template.soy.shared.restricted.SoyFunctionSignature;
import com.google.template.soy.shared.restricted.TypedSoyFunction;
<<<<<<< HEAD
import com.google.template.soy.swiftsrc.restricted.SoySwiftSrcFunction;
import com.google.template.soy.swiftsrc.restricted.SwiftExpr;
import com.google.template.soy.types.IntType;
import com.google.template.soy.types.ListType;
=======
>>>>>>> 63f34802
import java.lang.reflect.Method;
import java.util.List;

/**
 * The Range function takes 1-3 arguments and generates a sequence of integers, like the python
 * {@code range} function.
 *
 * <ul>
 *   <li>The first argument is the end of the range if it is the only argument (in which case the
 *       start is assumed to be 0), otherwise it is the start of the range
 *   <li>The second argument is the end of the range.
 *   <li>The third argument is the 'step', which defaults to 1.
 * </ul>
 */
@SoyFunctionSignature(
    name = "range",
    // TODO(b/70946095): params should be an 'int', not a 'number'
    value = {
      @Signature(
          parameterTypes = {"number"},
          returnType = "list<int>"),
      @Signature(
          parameterTypes = {"number", "number"},
          returnType = "list<int>"),
      @Signature(
          parameterTypes = {"number", "number", "number"},
          returnType = "list<int>")
    })
public final class RangeFunction extends TypedSoyFunction
<<<<<<< HEAD
    implements SoyJavaSourceFunction,
        SoyLibraryAssistedJsSrcFunction,
        SoyPySrcFunction,
        SoyJbcSrcFunction,
        SoySwiftSrcFunction {
=======
    implements SoyJavaSourceFunction, SoyLibraryAssistedJsSrcFunction, SoyPySrcFunction {
>>>>>>> 63f34802

  private static final class Methods {
    static final Method RANGE_1 =
        JavaValueFactory.createMethod(BasicFunctionsRuntime.class, "range", int.class);

    static final Method RANGE_2 =
        JavaValueFactory.createMethod(BasicFunctionsRuntime.class, "range", int.class, int.class);

    static final Method RANGE_3 =
        JavaValueFactory.createMethod(
            BasicFunctionsRuntime.class, "range", int.class, int.class, int.class);
  }

  @Override
  public JavaValue applyForJavaSource(
      JavaValueFactory factory, List<JavaValue> args, JavaPluginContext context) {
    switch (args.size()) {
      case 1:
        return factory.callStaticMethod(Methods.RANGE_1, args.get(0).asSoyInt());
      case 2:
        return factory.callStaticMethod(
            Methods.RANGE_2, args.get(0).asSoyInt(), args.get(1).asSoyInt());
      case 3:
        return factory.callStaticMethod(
            Methods.RANGE_3,
            args.get(0).asSoyInt(),
            args.get(1).asSoyInt(),
            args.get(2).asSoyInt());
      default:
        throw new AssertionError();
    }
  }

  @Override
  public PyExpr computeForPySrc(List<PyExpr> args) {
    // Coincidentally, soy range is identical to python xrange
    // in theory we should use range which is guaranteed to produce a list.  But the xrange object
    // is also enumerable, so as far as soy is concerned it is also a list and we can just use it.
    return new PyFunctionExprBuilder("xrange").addArgs(args).asPyExpr();
  }

  @Override
  public JsExpr computeForJsSrc(List<JsExpr> args) {
    return new JsExpr(
        "goog.array.range("
            + Joiner.on(", ")
                .join(
                    Iterables.transform(
                        args,
                        new Function<JsExpr, String>() {

                          @Override
                          public String apply(JsExpr input) {
                            return input.getText();
                          }
                        }))
            + ")",
        Integer.MAX_VALUE);
  }

  @Override
  public ImmutableSet<String> getRequiredJsLibNames() {
    return ImmutableSet.of("goog.array");
  }

  /**
   * FIXME Swift does not support ranges with custom steps
   */
  @Override
  public SwiftExpr computeForSwiftSrc(List<SwiftExpr> args) {
    switch (args.size()) {
      case 1:
        return new SwiftExpr(String.format("0..<%s", args.get(0).getText()), Integer.MAX_VALUE);
      case 2:
        return new SwiftExpr(String.format("%s..<%s", args.get(0).getText(), args.get(1).getText()), Integer.MAX_VALUE);
      default:
        throw new AssertionError();
    }
  }
}<|MERGE_RESOLUTION|>--- conflicted
+++ resolved
@@ -31,13 +31,8 @@
 import com.google.template.soy.shared.restricted.Signature;
 import com.google.template.soy.shared.restricted.SoyFunctionSignature;
 import com.google.template.soy.shared.restricted.TypedSoyFunction;
-<<<<<<< HEAD
 import com.google.template.soy.swiftsrc.restricted.SoySwiftSrcFunction;
 import com.google.template.soy.swiftsrc.restricted.SwiftExpr;
-import com.google.template.soy.types.IntType;
-import com.google.template.soy.types.ListType;
-=======
->>>>>>> 63f34802
 import java.lang.reflect.Method;
 import java.util.List;
 
@@ -67,15 +62,7 @@
           returnType = "list<int>")
     })
 public final class RangeFunction extends TypedSoyFunction
-<<<<<<< HEAD
-    implements SoyJavaSourceFunction,
-        SoyLibraryAssistedJsSrcFunction,
-        SoyPySrcFunction,
-        SoyJbcSrcFunction,
-        SoySwiftSrcFunction {
-=======
-    implements SoyJavaSourceFunction, SoyLibraryAssistedJsSrcFunction, SoyPySrcFunction {
->>>>>>> 63f34802
+    implements SoyJavaSourceFunction, SoyLibraryAssistedJsSrcFunction, SoyPySrcFunction, SoySwiftSrcFunction {
 
   private static final class Methods {
     static final Method RANGE_1 =
