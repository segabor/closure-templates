--- conflicted
+++ resolved
@@ -32,12 +32,8 @@
 import com.google.template.soy.shared.restricted.Signature;
 import com.google.template.soy.shared.restricted.SoyFunctionSignature;
 import com.google.template.soy.shared.restricted.SoyPureFunction;
-<<<<<<< HEAD
-import com.google.template.soy.shared.restricted.TypedSoyFunction;
 import com.google.template.soy.swiftsrc.restricted.SoySwiftSrcFunction;
 import com.google.template.soy.swiftsrc.restricted.SwiftExpr;
-=======
->>>>>>> a9a2cec2
 import java.lang.reflect.Method;
 import java.util.List;
 
@@ -52,13 +48,8 @@
         @Signature(
             parameterTypes = {"html|string|null"},
             returnType = "string"))
-<<<<<<< HEAD
-final class HtmlToTextFunction extends TypedSoyFunction
-    implements SoyJavaSourceFunction, SoyJavaScriptSourceFunction, SoyPySrcFunction, SoySwiftSrcFunction {
-=======
 final class HtmlToTextFunction
-    implements SoyJavaSourceFunction, SoyJavaScriptSourceFunction, SoyPythonSourceFunction {
->>>>>>> a9a2cec2
+    implements SoyJavaSourceFunction, SoyJavaScriptSourceFunction, SoyPythonSourceFunction, SoySwiftSrcFunction {
 
   @Override
   public JavaScriptValue applyForJavaScriptSource(
