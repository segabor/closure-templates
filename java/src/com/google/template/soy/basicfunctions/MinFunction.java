/*
 * Copyright 2009 Google Inc.
 *
 * Licensed under the Apache License, Version 2.0 (the "License");
 * you may not use this file except in compliance with the License.
 * You may obtain a copy of the License at
 *
 *     http://www.apache.org/licenses/LICENSE-2.0
 *
 * Unless required by applicable law or agreed to in writing, software
 * distributed under the License is distributed on an "AS IS" BASIS,
 * WITHOUT WARRANTIES OR CONDITIONS OF ANY KIND, either express or implied.
 * See the License for the specific language governing permissions and
 * limitations under the License.
 */

package com.google.template.soy.basicfunctions;

import com.google.template.soy.data.SoyValue;
import com.google.template.soy.jssrc.restricted.JsExpr;
import com.google.template.soy.jssrc.restricted.SoyJsSrcFunction;
import com.google.template.soy.plugin.java.restricted.JavaPluginContext;
import com.google.template.soy.plugin.java.restricted.JavaValue;
import com.google.template.soy.plugin.java.restricted.JavaValueFactory;
import com.google.template.soy.plugin.java.restricted.SoyJavaSourceFunction;
import com.google.template.soy.pysrc.restricted.PyExpr;
import com.google.template.soy.pysrc.restricted.PyFunctionExprBuilder;
import com.google.template.soy.pysrc.restricted.SoyPySrcFunction;
import com.google.template.soy.shared.restricted.Signature;
import com.google.template.soy.shared.restricted.SoyFunctionSignature;
import com.google.template.soy.shared.restricted.SoyPureFunction;
import com.google.template.soy.shared.restricted.TypedSoyFunction;
import com.google.template.soy.swiftsrc.restricted.SoySwiftSrcFunction;
import com.google.template.soy.swiftsrc.restricted.SwiftExpr;
import java.lang.reflect.Method;
import java.util.List;

/**
 * Soy function that takes the min of two numbers.
 *
 */
@SoyFunctionSignature(
    name = "min",
    value =
        // TODO(b/70946095):these should all be number
        @Signature(
            returnType = "?",
            parameterTypes = {"?", "?"}))
@SoyPureFunction
public final class MinFunction extends TypedSoyFunction
<<<<<<< HEAD
    implements SoyJavaSourceFunction, SoyJsSrcFunction, SoyPySrcFunction, SoyJbcSrcFunction, SoySwiftSrcFunction {
=======
    implements SoyJavaSourceFunction, SoyJsSrcFunction, SoyPySrcFunction {
>>>>>>> 63f34802

  @Override
  public JsExpr computeForJsSrc(List<JsExpr> args) {
    JsExpr arg0 = args.get(0);
    JsExpr arg1 = args.get(1);

    return new JsExpr(
        "Math.min(" + arg0.getText() + ", " + arg1.getText() + ")", Integer.MAX_VALUE);
  }

  @Override
  public PyExpr computeForPySrc(List<PyExpr> args) {
    PyExpr arg0 = args.get(0);
    PyExpr arg1 = args.get(1);

    PyFunctionExprBuilder fnBuilder = new PyFunctionExprBuilder("min");
    return fnBuilder.addArg(arg0).addArg(arg1).asPyExpr();
  }

  // lazy singleton pattern, allows other backends to avoid the work.
  private static final class Methods {
    static final Method MIN_FN =
        JavaValueFactory.createMethod(
            BasicFunctionsRuntime.class, "min", SoyValue.class, SoyValue.class);
  }

  @Override
  public JavaValue applyForJavaSource(
      JavaValueFactory factory, List<JavaValue> args, JavaPluginContext context) {
    return factory.callStaticMethod(Methods.MIN_FN, args.get(0), args.get(1));
  }
<<<<<<< HEAD

  @Override
  public SoyExpression computeForJbcSrc(JbcSrcPluginContext context, List<SoyExpression> args) {
    SoyExpression left = args.get(0);
    SoyExpression right = args.get(1);
    if (left.assignableToNullableInt() && right.assignableToNullableInt()) {
      return SoyExpression.forInt(
          Methods.MATH_MIN_LONG_REF.invoke(left.unboxAs(long.class), right.unboxAs(long.class)));
    } else if (left.assignableToNullableFloat() && right.assignableToNullableFloat()) {
      return SoyExpression.forFloat(
          Methods.MATH_MIN_DOUBLE_REF.invoke(
              left.unboxAs(double.class), right.unboxAs(double.class)));
    } else {
      return SoyExpression.forSoyValue(
          NUMBER_TYPE, Methods.MIN_FN_REF.invoke(left.box(), right.box()));
    }
  }

  /**
   * Note: this function might require importing Darwin/Glibc
   */
  @Override
  public SwiftExpr computeForSwiftSrc(List<SwiftExpr> args) {
    SwiftExpr arg0 = args.get(0);
    SwiftExpr arg1 = args.get(1);

    return new SwiftExpr(
        "min(" + arg0.getText() + ", " + arg1.getText() + ")", Integer.MAX_VALUE);
  }
=======
>>>>>>> 63f34802
}<|MERGE_RESOLUTION|>--- conflicted
+++ resolved
@@ -48,11 +48,7 @@
             parameterTypes = {"?", "?"}))
 @SoyPureFunction
 public final class MinFunction extends TypedSoyFunction
-<<<<<<< HEAD
-    implements SoyJavaSourceFunction, SoyJsSrcFunction, SoyPySrcFunction, SoyJbcSrcFunction, SoySwiftSrcFunction {
-=======
-    implements SoyJavaSourceFunction, SoyJsSrcFunction, SoyPySrcFunction {
->>>>>>> 63f34802
+    implements SoyJavaSourceFunction, SoyJsSrcFunction, SoyPySrcFunction, SoySwiftSrcFunction {
 
   @Override
   public JsExpr computeForJsSrc(List<JsExpr> args) {
@@ -84,24 +80,6 @@
       JavaValueFactory factory, List<JavaValue> args, JavaPluginContext context) {
     return factory.callStaticMethod(Methods.MIN_FN, args.get(0), args.get(1));
   }
-<<<<<<< HEAD
-
-  @Override
-  public SoyExpression computeForJbcSrc(JbcSrcPluginContext context, List<SoyExpression> args) {
-    SoyExpression left = args.get(0);
-    SoyExpression right = args.get(1);
-    if (left.assignableToNullableInt() && right.assignableToNullableInt()) {
-      return SoyExpression.forInt(
-          Methods.MATH_MIN_LONG_REF.invoke(left.unboxAs(long.class), right.unboxAs(long.class)));
-    } else if (left.assignableToNullableFloat() && right.assignableToNullableFloat()) {
-      return SoyExpression.forFloat(
-          Methods.MATH_MIN_DOUBLE_REF.invoke(
-              left.unboxAs(double.class), right.unboxAs(double.class)));
-    } else {
-      return SoyExpression.forSoyValue(
-          NUMBER_TYPE, Methods.MIN_FN_REF.invoke(left.box(), right.box()));
-    }
-  }
 
   /**
    * Note: this function might require importing Darwin/Glibc
@@ -114,6 +92,4 @@
     return new SwiftExpr(
         "min(" + arg0.getText() + ", " + arg1.getText() + ")", Integer.MAX_VALUE);
   }
-=======
->>>>>>> 63f34802
 }