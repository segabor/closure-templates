--- conflicted
+++ resolved
@@ -55,11 +55,7 @@
             parameterTypes = {"string", "string"}))
 @SoyPureFunction
 final class StrContainsFunction extends TypedSoyFunction
-<<<<<<< HEAD
-    implements SoyJavaSourceFunction, SoyJsSrcFunction, SoyPySrcFunction, SoySwiftSrcFunction {
-=======
-    implements SoyJavaSourceFunction, SoyJavaScriptSourceFunction, SoyPySrcFunction {
->>>>>>> 76da3f16
+    implements SoyJavaSourceFunction, SoyJavaScriptSourceFunction, SoyPySrcFunction, SoySwiftSrcFunction {
 
   @Override
   public JavaScriptValue applyForJavaScriptSource(
