--- conflicted
+++ resolved
@@ -16,6 +16,7 @@
 
 package com.google.template.soy.bidifunctions;
 
+import com.google.common.base.Supplier;
 import com.google.template.soy.data.SoyValue;
 import com.google.template.soy.internal.i18n.BidiGlobalDir;
 import com.google.template.soy.plugin.java.restricted.JavaPluginContext;
@@ -32,12 +33,8 @@
 import com.google.template.soy.plugin.python.restricted.SoyPythonSourceFunction;
 import com.google.template.soy.shared.restricted.Signature;
 import com.google.template.soy.shared.restricted.SoyFunctionSignature;
-<<<<<<< HEAD
-import com.google.template.soy.shared.restricted.TypedSoyFunction;
 import com.google.template.soy.swiftsrc.restricted.SoySwiftSrcFunction;
 import com.google.template.soy.swiftsrc.restricted.SwiftExpr;
-=======
->>>>>>> a9a2cec2
 import java.lang.reflect.Method;
 import java.util.ArrayList;
 import java.util.List;
@@ -60,21 +57,8 @@
           // TODO(b/70946095): should take a string and a bool
           parameterTypes = {"?", "?"})
     })
-<<<<<<< HEAD
-final class BidiDirAttrFunction extends TypedSoyFunction
-    implements SoyJavaSourceFunction, SoyJavaScriptSourceFunction, SoyPySrcFunction, SoySwiftSrcFunction {
-
-  /** Supplier for the current bidi global directionality. */
-  private final Supplier<BidiGlobalDir> bidiGlobalDirProvider;
-
-  /** @param bidiGlobalDirProvider Supplier for the current bidi global directionality. */
-  BidiDirAttrFunction(Supplier<BidiGlobalDir> bidiGlobalDirProvider) {
-    this.bidiGlobalDirProvider = bidiGlobalDirProvider;
-  }
-=======
 final class BidiDirAttrFunction
-    implements SoyJavaSourceFunction, SoyJavaScriptSourceFunction, SoyPythonSourceFunction {
->>>>>>> a9a2cec2
+    implements SoyJavaSourceFunction, SoyJavaScriptSourceFunction, SoyPythonSourceFunction, SoySwiftSrcFunction {
 
   // lazy singleton pattern, allows other backends to avoid the work.
   private static final class Methods {
