--- conflicted
+++ resolved
@@ -108,12 +108,9 @@
   public PyExpr applyForPySrc(PyExpr value, List<PyExpr> args) {
     return value.toPyString();
   }
-<<<<<<< HEAD
 
   @Override
   public SwiftExpr applyForSwiftSrc(SwiftExpr value, List<SwiftExpr> args) {
     return value.toSwiftString();
   }
-=======
->>>>>>> 36ae4b7f
 }